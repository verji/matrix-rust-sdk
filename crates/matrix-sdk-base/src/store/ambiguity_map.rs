// Copyright 2021 The Matrix.org Foundation C.I.C.
//
// Licensed under the Apache License, Version 2.0 (the "License");
// you may not use this file except in compliance with the License.
// You may obtain a copy of the License at
//
//     http://www.apache.org/licenses/LICENSE-2.0
//
// Unless required by applicable law or agreed to in writing, software
// distributed under the License is distributed on an "AS IS" BASIS,
// WITHOUT WARRANTIES OR CONDITIONS OF ANY KIND, either express or implied.
// See the License for the specific language governing permissions and
// limitations under the License.

use std::collections::{BTreeMap, BTreeSet};

<<<<<<< HEAD
use matrix_sdk_common::deserialized_responses::{EitherMemberEvent, AmbiguityChange, MemberEvent};
use ruma::{events::room::member::MembershipState, EventId, RoomId, UserId};
=======
use matrix_sdk_common::deserialized_responses::AmbiguityChange;
use ruma::{
    events::room::member::{MembershipState, OriginalSyncRoomMemberEvent},
    OwnedEventId, OwnedRoomId, OwnedUserId, RoomId, UserId,
};
>>>>>>> 3490a9f7
use tracing::trace;

use super::{Result, StateChanges};
use crate::Store;

#[derive(Clone, Debug)]
pub struct AmbiguityCache {
    pub store: Store,
    pub cache: BTreeMap<OwnedRoomId, BTreeMap<String, BTreeSet<OwnedUserId>>>,
    pub changes: BTreeMap<OwnedRoomId, BTreeMap<OwnedEventId, AmbiguityChange>>,
}

#[derive(Clone, Debug)]
struct AmbiguityMap {
    display_name: String,
    users: BTreeSet<OwnedUserId>,
}

impl AmbiguityMap {
    fn remove(&mut self, user_id: &UserId) -> Option<OwnedUserId> {
        self.users.remove(user_id);

        if self.user_count() == 1 {
            self.users.iter().next().cloned()
        } else {
            None
        }
    }

    fn add(&mut self, user_id: OwnedUserId) -> Option<OwnedUserId> {
        let ambiguous_user =
            if self.user_count() == 1 { self.users.iter().next().cloned() } else { None };

        self.users.insert(user_id);

        ambiguous_user
    }

    fn user_count(&self) -> usize {
        self.users.len()
    }

    fn is_ambiguous(&self) -> bool {
        self.user_count() > 1
    }
}

impl AmbiguityCache {
    pub fn new(store: Store) -> Self {
        Self { store, cache: BTreeMap::new(), changes: BTreeMap::new() }
    }

    pub async fn handle_event(
        &mut self,
        changes: &StateChanges,
        room_id: &RoomId,
        member_event: &OriginalSyncRoomMemberEvent,
    ) -> Result<()> {
        // Synapse seems to have a bug where it puts the same event into the
        // state and the timeline sometimes.
        //
        // Since our state, e.g. the old display name, already ended up inside
        // the state changes and we're pulling stuff out of the cache if it's
        // there calculating this twice for the same event will result in an
        // incorrect AmbiguityChange overwriting the correct one. In other
        // words, this method is not idempotent so we make it by ignoring
        // duplicate events.
        if self
            .changes
            .get(room_id)
            .map(|c| c.contains_key(&member_event.event_id))
            .unwrap_or(false)
        {
            return Ok(());
        }

        let (mut old_map, mut new_map) = self.get(changes, room_id, member_event).await?;

        let display_names_same = match (&old_map, &new_map) {
            (Some(a), Some(b)) => a.display_name == b.display_name,
            _ => false,
        };

        if display_names_same {
            return Ok(());
        }

        let disambiguated_member = old_map.as_mut().and_then(|o| o.remove(&member_event.state_key));
        let ambiguated_member =
            new_map.as_mut().and_then(|n| n.add(member_event.state_key.clone()));
        let ambiguous = new_map.as_ref().map(|n| n.is_ambiguous()).unwrap_or(false);

        self.update(room_id, old_map, new_map);

        let change = AmbiguityChange {
            disambiguated_member,
            ambiguated_member,
            member_ambiguous: ambiguous,
        };

        trace!("Handling display name ambiguity for {}: {:#?}", member_event.state_key, change);

        self.add_change(room_id, member_event.event_id.clone(), change);

        Ok(())
    }

    fn update(
        &mut self,
        room_id: &RoomId,
        old_map: Option<AmbiguityMap>,
        new_map: Option<AmbiguityMap>,
    ) {
        let entry = self.cache.entry(room_id.to_owned()).or_insert_with(BTreeMap::new);

        if let Some(old) = old_map {
            entry.insert(old.display_name, old.users);
        }

        if let Some(new) = new_map {
            entry.insert(new.display_name, new.users);
        }
    }

    fn add_change(&mut self, room_id: &RoomId, event_id: OwnedEventId, change: AmbiguityChange) {
        self.changes
            .entry(room_id.to_owned())
            .or_insert_with(BTreeMap::new)
            .insert(event_id, change);
    }

    async fn get(
        &mut self,
        changes: &StateChanges,
        room_id: &RoomId,
        member_event: &OriginalSyncRoomMemberEvent,
    ) -> Result<(Option<AmbiguityMap>, Option<AmbiguityMap>)> {
        use MembershipState::*;

        let old_event = if let Some(m) =
            changes.members.get(room_id).and_then(|m| m.get(&member_event.state_key))
        {
            Some(EitherMemberEvent::Full(m.clone()))
        } else {
            self.store.get_member_event(room_id, &member_event.state_key).await?
        };

        let old_display_name = if let Some(event) = old_event {
            if matches!(event.content().membership, Join | Invite) {
                let display_name = if let Some(d) = changes
                    .profiles
                    .get(room_id)
                    .and_then(|p| p.get(&member_event.state_key))
                    .and_then(|p| p.displayname.as_deref())
                {
                    Some(d.to_owned())
                } else if let Some(d) = self
                    .store
                    .get_profile(room_id, &member_event.state_key)
                    .await?
                    .and_then(|c| c.displayname)
                {
                    Some(d)
                } else {
                    event.content().displayname.clone()
                };

                Some(display_name.unwrap_or_else(|| event.user_id().localpart().to_owned()))
            } else {
                None
            }
        } else {
            None
        };

        let old_map = if let Some(old_name) = old_display_name.as_deref() {
            let old_display_name_map = if let Some(u) =
                self.cache.entry(room_id.to_owned()).or_insert_with(BTreeMap::new).get(old_name)
            {
                u.clone()
            } else {
                self.store.get_users_with_display_name(room_id, old_name).await?
            };

            Some(AmbiguityMap { display_name: old_name.to_owned(), users: old_display_name_map })
        } else {
            None
        };

        let new_map = if matches!(member_event.content.membership, Join | Invite) {
            let new = member_event
                .content
                .displayname
                .as_deref()
                .unwrap_or_else(|| member_event.state_key.localpart());

            // We don't allow other users to set the display name, so if we
            // have a more trusted version of the display
            // name use that.
            let new_display_name = if member_event.sender.as_str() == member_event.state_key {
                new
            } else if let Some(old) = old_display_name.as_deref() {
                old
            } else {
                new
            };

            let new_display_name_map = if let Some(u) = self
                .cache
                .entry(room_id.to_owned())
                .or_insert_with(BTreeMap::new)
                .get(new_display_name)
            {
                u.clone()
            } else {
                self.store.get_users_with_display_name(room_id, new_display_name).await?
            };

            Some(AmbiguityMap {
                display_name: new_display_name.to_owned(),
                users: new_display_name_map,
            })
        } else {
            None
        };

        Ok((old_map, new_map))
    }
}<|MERGE_RESOLUTION|>--- conflicted
+++ resolved
@@ -14,16 +14,11 @@
 
 use std::collections::{BTreeMap, BTreeSet};
 
-<<<<<<< HEAD
-use matrix_sdk_common::deserialized_responses::{EitherMemberEvent, AmbiguityChange, MemberEvent};
-use ruma::{events::room::member::MembershipState, EventId, RoomId, UserId};
-=======
-use matrix_sdk_common::deserialized_responses::AmbiguityChange;
+use matrix_sdk_common::deserialized_responses::{MemberEvent, AmbiguityChange};
 use ruma::{
     events::room::member::{MembershipState, OriginalSyncRoomMemberEvent},
     OwnedEventId, OwnedRoomId, OwnedUserId, RoomId, UserId,
 };
->>>>>>> 3490a9f7
 use tracing::trace;
 
 use super::{Result, StateChanges};
@@ -166,7 +161,7 @@
         let old_event = if let Some(m) =
             changes.members.get(room_id).and_then(|m| m.get(&member_event.state_key))
         {
-            Some(EitherMemberEvent::Full(m.clone()))
+            Some(MemberEvent::Full(m.clone()))
         } else {
             self.store.get_member_event(room_id, &member_event.state_key).await?
         };
