//! High-level room API

use std::{
    borrow::Borrow,
    collections::{BTreeMap, HashMap},
    ops::Deref,
    sync::Arc,
    time::Duration,
};

use eyeball::SharedObservable;
use futures_core::Stream;
use futures_util::{
    future::{try_join, try_join_all},
    stream::FuturesUnordered,
};
use matrix_sdk_base::{
    deserialized_responses::{
        RawAnySyncOrStrippedState, RawSyncOrStrippedState, SyncOrStrippedState, TimelineEvent,
    },
    instant::Instant,
    store::StateStoreExt,
    ComposerDraft, RoomMemberships, StateChanges, StateStoreDataKey, StateStoreDataValue,
};
use matrix_sdk_common::timeout::timeout;
use mime::Mime;
#[cfg(feature = "e2e-encryption")]
use ruma::events::{
    room::encrypted::OriginalSyncRoomEncryptedEvent, AnySyncMessageLikeEvent, AnySyncTimelineEvent,
    SyncMessageLikeEvent,
};
use ruma::{
    api::client::{
        config::{set_global_account_data, set_room_account_data},
        context,
        error::ErrorKind,
        filter::LazyLoadOptions,
        membership::{
            ban_user, forget_room, get_member_events,
            invite_user::{self, v3::InvitationRecipient},
            join_room_by_id, kick_user, leave_room, unban_user, Invite3pid,
        },
        message::send_message_event,
        read_marker::set_read_marker,
        receipt::create_receipt,
        redact::redact_event,
        room::{get_room_event, report_content},
        state::{get_state_events_for_key, send_state_event},
        tag::{create_tag, delete_tag},
        typing::create_typing_event::{self, v3::Typing},
    },
    assign,
    events::{
        call::notify::{ApplicationType, CallNotifyEventContent, NotifyType},
        direct::DirectEventContent,
        marked_unread::MarkedUnreadEventContent,
        receipt::{Receipt, ReceiptThread, ReceiptType},
        room::{
            avatar::{self, RoomAvatarEventContent},
            encryption::RoomEncryptionEventContent,
            history_visibility::HistoryVisibility,
            message::RoomMessageEventContent,
            name::RoomNameEventContent,
            power_levels::{RoomPowerLevels, RoomPowerLevelsEventContent},
            server_acl::RoomServerAclEventContent,
            topic::RoomTopicEventContent,
            MediaSource,
        },
        space::{child::SpaceChildEventContent, parent::SpaceParentEventContent},
        tag::{TagInfo, TagName},
        typing::SyncTypingEvent,
        AnyRoomAccountDataEvent, AnyTimelineEvent, EmptyStateKey, Mentions,
        MessageLikeEventContent, MessageLikeEventType, RedactContent, RedactedStateEventContent,
        RoomAccountDataEvent, RoomAccountDataEventContent, RoomAccountDataEventType,
        StateEventContent, StateEventType, StaticEventContent, StaticStateEventContent,
        SyncStateEvent,
    },
    push::{Action, PushConditionRoomCtx},
    serde::Raw,
    EventId, Int, MatrixToUri, MatrixUri, MxcUri, OwnedEventId, OwnedRoomId, OwnedServerName,
    OwnedTransactionId, OwnedUserId, TransactionId, UInt, UserId,
};
use serde::de::DeserializeOwned;
use thiserror::Error;
use tokio::sync::broadcast;
use tracing::{debug, info, instrument, warn};

use self::futures::{SendAttachment, SendMessageLikeEvent, SendRawMessageLikeEvent};
pub use self::{
    member::{RoomMember, RoomMemberRole},
    messages::{EventWithContextResponse, Messages, MessagesOptions},
};
#[cfg(doc)]
use crate::event_cache::EventCache;
use crate::{
    attachment::AttachmentConfig,
    client::WeakClient,
    config::RequestConfig,
    error::WrongRoomState,
    event_cache::{self, EventCacheDropHandles, RoomEventCache},
    event_handler::{EventHandler, EventHandlerDropGuard, EventHandlerHandle, SyncEvent},
    media::{MediaFormat, MediaRequest},
    notification_settings::{IsEncrypted, IsOneToOne, RoomNotificationMode},
    room::power_levels::{RoomPowerLevelChanges, RoomPowerLevelsExt},
    sync::RoomUpdate,
    utils::{IntoRawMessageLikeEventContent, IntoRawStateEventContent},
    BaseRoom, Client, Error, HttpError, HttpResult, Result, RoomState, TransmissionProgress,
};

pub mod futures;
mod member;
mod messages;
pub mod power_levels;

/// A struct containing methods that are common for Joined, Invited and Left
/// Rooms
#[derive(Debug, Clone)]
pub struct Room {
    inner: BaseRoom,
    pub(crate) client: Client,
}

impl Deref for Room {
    type Target = BaseRoom;

    fn deref(&self) -> &Self::Target {
        &self.inner
    }
}

const TYPING_NOTICE_TIMEOUT: Duration = Duration::from_secs(4);
const TYPING_NOTICE_RESEND_TIMEOUT: Duration = Duration::from_secs(3);

impl Room {
    /// Create a new `Room`
    ///
    /// # Arguments
    /// * `client` - The client used to make requests.
    ///
    /// * `room` - The underlying room.
    pub(crate) fn new(client: Client, room: BaseRoom) -> Self {
        Self { inner: room, client }
    }

    /// Leave this room.
    ///
    /// Only invited and joined rooms can be left.
    #[doc(alias = "reject_invitation")]
    pub async fn leave(&self) -> Result<()> {
        let state = self.state();
        if state == RoomState::Left {
            return Err(Error::WrongRoomState(WrongRoomState::new("Joined or Invited", state)));
        }

        let request = leave_room::v3::Request::new(self.inner.room_id().to_owned());
        self.client.send(request, None).await?;
        self.client.base_client().room_left(self.room_id()).await?;
        Ok(())
    }

    /// Join this room.
    ///
    /// Only invited and left rooms can be joined via this method.
    #[doc(alias = "accept_invitation")]
    pub async fn join(&self) -> Result<()> {
        let state = self.state();
        if state == RoomState::Joined {
            return Err(Error::WrongRoomState(WrongRoomState::new("Invited or Left", state)));
        }

        let prev_room_state = self.inner.state();

        let mark_as_direct = prev_room_state == RoomState::Invited
            && self.inner.is_direct().await.unwrap_or_else(|e| {
                warn!(room_id = ?self.room_id(), "is_direct() failed: {e}");
                false
            });

        let request = join_room_by_id::v3::Request::new(self.inner.room_id().to_owned());
        let response = self.client.send(request, None).await?;
        self.client.base_client().room_joined(&response.room_id).await?;

        if mark_as_direct {
            self.set_is_direct(true).await?;
        }

        Ok(())
    }

    /// Get the inner client saved in this room instance.
    ///
    /// Returns the client this room is part of.
    pub fn client(&self) -> Client {
        self.client.clone()
    }

    /// Get the sync state of this room, i.e. whether it was fully synced with
    /// the server.
    pub fn is_synced(&self) -> bool {
        self.inner.is_state_fully_synced()
    }

    /// Gets the avatar of this room, if set.
    ///
    /// Returns the avatar.
    /// If a thumbnail is requested no guarantee on the size of the image is
    /// given.
    ///
    /// # Arguments
    ///
    /// * `format` - The desired format of the avatar.
    ///
    /// # Examples
    ///
    /// ```no_run
    /// # use matrix_sdk::Client;
    /// # use matrix_sdk::ruma::room_id;
    /// # use matrix_sdk::media::MediaFormat;
    /// # use url::Url;
    /// # let homeserver = Url::parse("http://example.com").unwrap();
    /// # async {
    /// # let user = "example";
    /// let client = Client::new(homeserver).await.unwrap();
    /// client.matrix_auth().login_username(user, "password").send().await.unwrap();
    /// let room_id = room_id!("!roomid:example.com");
    /// let room = client.get_room(&room_id).unwrap();
    /// if let Some(avatar) = room.avatar(MediaFormat::File).await.unwrap() {
    ///     std::fs::write("avatar.png", avatar);
    /// }
    /// # };
    /// ```
    pub async fn avatar(&self, format: MediaFormat) -> Result<Option<Vec<u8>>> {
        let Some(url) = self.avatar_url() else { return Ok(None) };
        let request = MediaRequest { source: MediaSource::Plain(url.to_owned()), format };
        Ok(Some(self.client.media().get_media_content(&request, true).await?))
    }

    /// Sends a request to `/_matrix/client/r0/rooms/{room_id}/messages` and
    /// returns a `Messages` struct that contains a chunk of room and state
    /// events (`RoomEvent` and `AnyStateEvent`).
    ///
    /// With the encryption feature, messages are decrypted if possible. If
    /// decryption fails for an individual message, that message is returned
    /// undecrypted.
    ///
    /// # Examples
    ///
    /// ```no_run
    /// use matrix_sdk::{room::MessagesOptions, Client};
    /// # use matrix_sdk::ruma::{
    /// #     api::client::filter::RoomEventFilter,
    /// #     room_id,
    /// # };
    /// # use url::Url;
    ///
    /// # let homeserver = Url::parse("http://example.com").unwrap();
    /// # async {
    /// let options =
    ///     MessagesOptions::backward().from("t47429-4392820_219380_26003_2265");
    ///
    /// let mut client = Client::new(homeserver).await.unwrap();
    /// let room = client.get_room(room_id!("!roomid:example.com")).unwrap();
    /// assert!(room.messages(options).await.is_ok());
    /// # };
    /// ```
    #[instrument(skip_all, fields(room_id = ?self.inner.room_id(), ?options))]
    pub async fn messages(&self, options: MessagesOptions) -> Result<Messages> {
        let room_id = self.inner.room_id();
        let request = options.into_request(room_id);
        let http_response = self.client.send(request, None).await?;

        #[allow(unused_mut)]
        let mut response = Messages {
            start: http_response.start,
            end: http_response.end,
            #[cfg(not(feature = "e2e-encryption"))]
            chunk: http_response.chunk.into_iter().map(TimelineEvent::new).collect(),
            #[cfg(feature = "e2e-encryption")]
            chunk: Vec::with_capacity(http_response.chunk.len()),
            state: http_response.state,
        };

        #[cfg(feature = "e2e-encryption")]
        for event in http_response.chunk {
            let decrypted_event = if let Ok(AnySyncTimelineEvent::MessageLike(
                AnySyncMessageLikeEvent::RoomEncrypted(SyncMessageLikeEvent::Original(_)),
            )) = event.deserialize_as::<AnySyncTimelineEvent>()
            {
                if let Ok(event) = self.decrypt_event(event.cast_ref()).await {
                    event
                } else {
                    TimelineEvent::new(event)
                }
            } else {
                TimelineEvent::new(event)
            };
            response.chunk.push(decrypted_event);
        }

        if let Some(push_context) = self.push_context().await? {
            let push_rules = self.client().account().push_rules().await?;

            for event in &mut response.chunk {
                event.push_actions =
                    Some(push_rules.get_actions(&event.event, &push_context).to_owned());
            }
        }

        Ok(response)
    }

    /// Register a handler for events of a specific type, within this room.
    ///
    /// This method works the same way as [`Client::add_event_handler`], except
    /// that the handler will only be called for events within this room. See
    /// that method for more details on event handler functions.
    ///
    /// `room.add_event_handler(hdl)` is equivalent to
    /// `client.add_room_event_handler(room_id, hdl)`. Use whichever one is more
    /// convenient in your use case.
    pub fn add_event_handler<Ev, Ctx, H>(&self, handler: H) -> EventHandlerHandle
    where
        Ev: SyncEvent + DeserializeOwned + Send + 'static,
        H: EventHandler<Ev, Ctx>,
    {
        self.client.add_room_event_handler(self.room_id(), handler)
    }

    /// Subscribe to all updates for this room.
    ///
    /// The returned receiver will receive a new message for each sync response
    /// that contains updates for this room.
    pub fn subscribe_to_updates(&self) -> broadcast::Receiver<RoomUpdate> {
        self.client.subscribe_to_room_updates(self.room_id())
    }

    /// Subscribe to typing notifications for this room.
    ///
    /// The returned receiver will receive a new vector of user IDs for each
    /// sync response that contains 'm.typing' event. The current user ID will
    /// be filtered out.
    pub fn subscribe_to_typing_notifications(
        &self,
    ) -> (EventHandlerDropGuard, broadcast::Receiver<Vec<OwnedUserId>>) {
        let (sender, receiver) = broadcast::channel(16);
        let typing_event_handler_handle = self.client.add_room_event_handler(self.room_id(), {
            let own_user_id = self.own_user_id().to_owned();
            move |event: SyncTypingEvent| async move {
                // Ignore typing notifications from own user.
                let typing_user_ids = event
                    .content
                    .user_ids
                    .into_iter()
                    .filter(|user_id| *user_id != own_user_id)
                    .collect();
                // Ignore the result. It can only fail if there are no listeners.
                let _ = sender.send(typing_user_ids);
            }
        });
        let drop_guard = self.client().event_handler_drop_guard(typing_event_handler_handle);
        (drop_guard, receiver)
    }

    /// Returns a wrapping `TimelineEvent` for the input `AnyTimelineEvent`,
    /// decrypted if needs be.
    ///
    /// Doesn't return an error `Result` when decryption failed; only logs from
    /// the crypto crate will indicate so.
    async fn try_decrypt_event(&self, event: Raw<AnyTimelineEvent>) -> Result<TimelineEvent> {
        #[cfg(feature = "e2e-encryption")]
        if let Ok(AnySyncTimelineEvent::MessageLike(AnySyncMessageLikeEvent::RoomEncrypted(
            SyncMessageLikeEvent::Original(_),
        ))) = event.deserialize_as::<AnySyncTimelineEvent>()
        {
            if let Ok(event) = self.decrypt_event(event.cast_ref()).await {
                return Ok(event);
            }
        }

        let push_actions = self.event_push_actions(&event).await?;

        Ok(TimelineEvent { event, encryption_info: None, push_actions })
    }

    /// Fetch the event with the given `EventId` in this room.
    pub async fn event(&self, event_id: &EventId) -> Result<TimelineEvent> {
        let request =
            get_room_event::v3::Request::new(self.room_id().to_owned(), event_id.to_owned());
        let event = self.client.send(request, None).await?.event;
        self.try_decrypt_event(event).await
    }

    /// Fetch the event with the given `EventId` in this room, using the
    /// `/context` endpoint to get more information.
    pub async fn event_with_context(
        &self,
        event_id: &EventId,
        lazy_load_members: bool,
        context_size: UInt,
    ) -> Result<EventWithContextResponse> {
        let mut request =
            context::get_context::v3::Request::new(self.room_id().to_owned(), event_id.to_owned());

        request.limit = context_size;

        if lazy_load_members {
            request.filter.lazy_load_options =
                LazyLoadOptions::Enabled { include_redundant_members: false };
        }

        let response = self.client.send(request, None).await?;

        let target_event = if let Some(event) = response.event {
            Some(self.try_decrypt_event(event).await?)
        } else {
            None
        };

        // Note: the joined future will fail if any future failed, but
        // [`Self::try_decrypt_event`] doesn't hard-fail when there's a
        // decryption error, so we should prevent against most bad cases here.
        let (events_before, events_after) = try_join(
            try_join_all(response.events_before.into_iter().map(|ev| self.try_decrypt_event(ev))),
            try_join_all(response.events_after.into_iter().map(|ev| self.try_decrypt_event(ev))),
        )
        .await?;

        Ok(EventWithContextResponse {
            event: target_event,
            events_before,
            events_after,
            state: response.state,
            prev_batch_token: response.start,
            next_batch_token: response.end,
        })
    }

    pub(crate) async fn request_members(&self) -> Result<()> {
        self.client
            .locks()
            .members_request_deduplicated_handler
            .run(self.room_id().to_owned(), async move {
                let request = get_member_events::v3::Request::new(self.inner.room_id().to_owned());
                let response = self
                    .client
                    .send(
                        request.clone(),
                        // In some cases it can take longer than 30s to load:
                        // https://github.com/element-hq/synapse/issues/16872
                        Some(RequestConfig::new().timeout(Duration::from_secs(60)).retry_limit(3)),
                    )
                    .await?;

                // That's a large `Future`. Let's `Box::pin` to reduce its size on the stack.
                Box::pin(self.client.base_client().receive_all_members(
                    self.room_id(),
                    &request,
                    &response,
                ))
                .await?;

                Ok(())
            })
            .await
    }

    async fn request_encryption_state(&self) -> Result<()> {
        self.client
            .locks()
            .encryption_state_deduplicated_handler
            .run(self.room_id().to_owned(), async move {
                // Request the event from the server.
                let request = get_state_events_for_key::v3::Request::new(
                    self.room_id().to_owned(),
                    StateEventType::RoomEncryption,
                    "".to_owned(),
                );
                let response = match self.client.send(request, None).await {
                    Ok(response) => {
                        Some(response.content.deserialize_as::<RoomEncryptionEventContent>()?)
                    }
                    Err(err) if err.client_api_error_kind() == Some(&ErrorKind::NotFound) => None,
                    Err(err) => return Err(err.into()),
                };

                let _sync_lock = self.client.base_client().sync_lock().lock().await;

                // Persist the event and the fact that we requested it from the server in
                // `RoomInfo`.
                let mut room_info = self.clone_info();
                room_info.mark_encryption_state_synced();
                room_info.set_encryption_event(response.clone());
                let mut changes = StateChanges::default();
                changes.add_room(room_info.clone());

                self.client.store().save_changes(&changes).await?;
                self.set_room_info(room_info, false);

                Ok(())
            })
            .await
    }

    /// Check whether this room is encrypted. If the room encryption state is
    /// not synced yet, it will send a request to fetch it.
    ///
    /// Returns true if the room is encrypted, otherwise false.
    pub async fn is_encrypted(&self) -> Result<bool> {
        if !self.is_encryption_state_synced() {
            self.request_encryption_state().await?;
        }

        Ok(self.inner.is_encrypted())
    }

    fn are_events_visible(&self) -> bool {
        if let RoomState::Invited = self.inner.state() {
            return matches!(
                self.inner.history_visibility(),
                HistoryVisibility::WorldReadable | HistoryVisibility::Invited
            );
        }

        true
    }

    /// Sync the member list with the server.
    ///
    /// This method will de-duplicate requests if it is called multiple times in
    /// quick succession, in that case the return value will be `None`. This
    /// method does nothing if the members are already synced.
    pub async fn sync_members(&self) -> Result<()> {
        if !self.are_events_visible() {
            return Ok(());
        }

        if !self.are_members_synced() {
            self.request_members().await
        } else {
            Ok(())
        }
    }

    /// Get active members for this room, includes invited, joined members.
    ///
    /// *Note*: This method will fetch the members from the homeserver if the
    /// member list isn't synchronized due to member lazy loading. Because of
    /// that, it might panic if it isn't run on a tokio thread.
    ///
    /// Use [active_members_no_sync()](#method.active_members_no_sync) if you
    /// want a method that doesn't do any requests.
    #[deprecated = "Use members with RoomMemberships::ACTIVE instead"]
    pub async fn active_members(&self) -> Result<Vec<RoomMember>> {
        self.sync_members().await?;
        self.members_no_sync(RoomMemberships::ACTIVE).await
    }

    /// Get active members for this room, includes invited, joined members.
    ///
    /// *Note*: This method will not fetch the members from the homeserver if
    /// the member list isn't synchronized due to member lazy loading. Thus,
    /// members could be missing from the list.
    ///
    /// Use [active_members()](#method.active_members) if you want to ensure to
    /// always get the full member list.
    #[deprecated = "Use members_no_sync with RoomMemberships::ACTIVE instead"]
    pub async fn active_members_no_sync(&self) -> Result<Vec<RoomMember>> {
        self.members_no_sync(RoomMemberships::ACTIVE).await
    }

    /// Get all the joined members of this room.
    ///
    /// *Note*: This method will fetch the members from the homeserver if the
    /// member list isn't synchronized due to member lazy loading. Because of
    /// that it might panic if it isn't run on a tokio thread.
    ///
    /// Use [joined_members_no_sync()](#method.joined_members_no_sync) if you
    /// want a method that doesn't do any requests.
    #[deprecated = "Use members with RoomMemberships::JOIN instead"]
    pub async fn joined_members(&self) -> Result<Vec<RoomMember>> {
        self.sync_members().await?;
        self.members_no_sync(RoomMemberships::JOIN).await
    }

    /// Get all the joined members of this room.
    ///
    /// *Note*: This method will not fetch the members from the homeserver if
    /// the member list isn't synchronized due to member lazy loading. Thus,
    /// members could be missing from the list.
    ///
    /// Use [joined_members()](#method.joined_members) if you want to ensure to
    /// always get the full member list.
    #[deprecated = "Use members_no_sync with RoomMemberships::JOIN instead"]
    pub async fn joined_members_no_sync(&self) -> Result<Vec<RoomMember>> {
        self.members_no_sync(RoomMemberships::JOIN).await
    }

    /// Get a specific member of this room.
    ///
    /// *Note*: This method will fetch the members from the homeserver if the
    /// member list isn't synchronized due to member lazy loading. Because of
    /// that it might panic if it isn't run on a tokio thread.
    ///
    /// Use [get_member_no_sync()](#method.get_member_no_sync) if you want a
    /// method that doesn't do any requests.
    ///
    /// # Arguments
    ///
    /// * `user_id` - The ID of the user that should be fetched out of the
    /// store.
    pub async fn get_member(&self, user_id: &UserId) -> Result<Option<RoomMember>> {
        self.sync_members().await?;
        self.get_member_no_sync(user_id).await
    }

    /// Get a specific member of this room.
    ///
    /// *Note*: This method will not fetch the members from the homeserver if
    /// the member list isn't synchronized due to member lazy loading. Thus,
    /// members could be missing.
    ///
    /// Use [get_member()](#method.get_member) if you want to ensure to always
    /// have the full member list to chose from.
    ///
    /// # Arguments
    ///
    /// * `user_id` - The ID of the user that should be fetched out of the
    /// store.
    pub async fn get_member_no_sync(&self, user_id: &UserId) -> Result<Option<RoomMember>> {
        Ok(self
            .inner
            .get_member(user_id)
            .await?
            .map(|member| RoomMember::new(self.client.clone(), member)))
    }

    /// Get members for this room, with the given memberships.
    ///
    /// *Note*: This method will fetch the members from the homeserver if the
    /// member list isn't synchronized due to member lazy loading. Because of
    /// that it might panic if it isn't run on a tokio thread.
    ///
    /// Use [members_no_sync()](#method.members_no_sync) if you want a
    /// method that doesn't do any requests.
    pub async fn members(&self, memberships: RoomMemberships) -> Result<Vec<RoomMember>> {
        self.sync_members().await?;
        self.members_no_sync(memberships).await
    }

    /// Get members for this room, with the given memberships.
    ///
    /// *Note*: This method will not fetch the members from the homeserver if
    /// the member list isn't synchronized due to member lazy loading. Thus,
    /// members could be missing.
    ///
    /// Use [members()](#method.members) if you want to ensure to always get
    /// the full member list.
    pub async fn members_no_sync(&self, memberships: RoomMemberships) -> Result<Vec<RoomMember>> {
        Ok(self
            .inner
            .members(memberships)
            .await?
            .into_iter()
            .map(|member| RoomMember::new(self.client.clone(), member))
            .collect())
    }

    /// Get all state events of a given type in this room.
    pub async fn get_state_events(
        &self,
        event_type: StateEventType,
    ) -> Result<Vec<RawAnySyncOrStrippedState>> {
        self.client.store().get_state_events(self.room_id(), event_type).await.map_err(Into::into)
    }

    /// Get all state events of a given statically-known type in this room.
    ///
    /// # Examples
    ///
    /// ```no_run
    /// # async {
    /// # let room: matrix_sdk::Room = todo!();
    /// use matrix_sdk::ruma::{
    ///     events::room::member::RoomMemberEventContent, serde::Raw,
    /// };
    ///
    /// let room_members =
    ///     room.get_state_events_static::<RoomMemberEventContent>().await?;
    /// # anyhow::Ok(())
    /// # };
    /// ```
    pub async fn get_state_events_static<C>(&self) -> Result<Vec<RawSyncOrStrippedState<C>>>
    where
        C: StaticEventContent + StaticStateEventContent + RedactContent,
        C::Redacted: RedactedStateEventContent,
    {
        Ok(self.client.store().get_state_events_static(self.room_id()).await?)
    }

    /// Get the state events of a given type with the given state keys in this
    /// room.
    pub async fn get_state_events_for_keys(
        &self,
        event_type: StateEventType,
        state_keys: &[&str],
    ) -> Result<Vec<RawAnySyncOrStrippedState>> {
        self.client
            .store()
            .get_state_events_for_keys(self.room_id(), event_type, state_keys)
            .await
            .map_err(Into::into)
    }

    /// Get the state events of a given statically-known type with the given
    /// state keys in this room.
    ///
    /// # Examples
    ///
    /// ```no_run
    /// # async {
    /// # let room: matrix_sdk::Room = todo!();
    /// # let user_ids: &[matrix_sdk::ruma::OwnedUserId] = &[];
    /// use matrix_sdk::ruma::events::room::member::RoomMemberEventContent;
    ///
    /// let room_members = room
    ///     .get_state_events_for_keys_static::<RoomMemberEventContent, _, _>(
    ///         user_ids,
    ///     )
    ///     .await?;
    /// # anyhow::Ok(())
    /// # };
    /// ```
    pub async fn get_state_events_for_keys_static<'a, C, K, I>(
        &self,
        state_keys: I,
    ) -> Result<Vec<RawSyncOrStrippedState<C>>>
    where
        C: StaticEventContent + StaticStateEventContent + RedactContent,
        C::StateKey: Borrow<K>,
        C::Redacted: RedactedStateEventContent,
        K: AsRef<str> + Sized + Sync + 'a,
        I: IntoIterator<Item = &'a K> + Send,
        I::IntoIter: Send,
    {
        Ok(self.client.store().get_state_events_for_keys_static(self.room_id(), state_keys).await?)
    }

    /// Get a specific state event in this room.
    pub async fn get_state_event(
        &self,
        event_type: StateEventType,
        state_key: &str,
    ) -> Result<Option<RawAnySyncOrStrippedState>> {
        self.client
            .store()
            .get_state_event(self.room_id(), event_type, state_key)
            .await
            .map_err(Into::into)
    }

    /// Get a specific state event of statically-known type with an empty state
    /// key in this room.
    ///
    /// # Examples
    ///
    /// ```no_run
    /// # async {
    /// # let room: matrix_sdk::Room = todo!();
    /// use matrix_sdk::ruma::events::room::power_levels::RoomPowerLevelsEventContent;
    ///
    /// let power_levels = room
    ///     .get_state_event_static::<RoomPowerLevelsEventContent>()
    ///     .await?
    ///     .expect("every room has a power_levels event")
    ///     .deserialize()?;
    /// # anyhow::Ok(())
    /// # };
    /// ```
    pub async fn get_state_event_static<C>(&self) -> Result<Option<RawSyncOrStrippedState<C>>>
    where
        C: StaticEventContent + StaticStateEventContent<StateKey = EmptyStateKey> + RedactContent,
        C::Redacted: RedactedStateEventContent,
    {
        self.get_state_event_static_for_key(&EmptyStateKey).await
    }

    /// Get a specific state event of statically-known type in this room.
    ///
    /// # Examples
    ///
    /// ```no_run
    /// # async {
    /// # let room: matrix_sdk::Room = todo!();
    /// use matrix_sdk::ruma::{
    ///     events::room::member::RoomMemberEventContent, serde::Raw, user_id,
    /// };
    ///
    /// let member_event = room
    ///     .get_state_event_static_for_key::<RoomMemberEventContent, _>(user_id!(
    ///         "@alice:example.org"
    ///     ))
    ///     .await?;
    /// # anyhow::Ok(())
    /// # };
    /// ```
    pub async fn get_state_event_static_for_key<C, K>(
        &self,
        state_key: &K,
    ) -> Result<Option<RawSyncOrStrippedState<C>>>
    where
        C: StaticEventContent + StaticStateEventContent + RedactContent,
        C::StateKey: Borrow<K>,
        C::Redacted: RedactedStateEventContent,
        K: AsRef<str> + ?Sized + Sync,
    {
        Ok(self.client.store().get_state_event_static_for_key(self.room_id(), state_key).await?)
    }

    /// Returns the parents this room advertises as its parents.
    ///
    /// Results are in no particular order.
    pub async fn parent_spaces(&self) -> Result<impl Stream<Item = Result<ParentSpace>> + '_> {
        // Implements this algorithm:
        // https://spec.matrix.org/v1.8/client-server-api/#mspaceparent-relationships

        // Get all m.room.parent events for this room
        Ok(self
            .get_state_events_static::<SpaceParentEventContent>()
            .await?
            .into_iter()
            // Extract state key (ie. the parent's id) and sender
            .flat_map(|parent_event| match parent_event.deserialize() {
                Ok(SyncOrStrippedState::Sync(SyncStateEvent::Original(e))) => {
                    Some((e.state_key.to_owned(), e.sender))
                }
                Ok(SyncOrStrippedState::Sync(SyncStateEvent::Redacted(_))) => None,
                Ok(SyncOrStrippedState::Stripped(e)) => Some((e.state_key.to_owned(), e.sender)),
                Err(e) => {
                    info!(room_id = ?self.room_id(), "Could not deserialize m.room.parent: {e}");
                    None
                }
            })
            // Check whether the parent recognizes this room as its child
            .map(|(state_key, sender): (OwnedRoomId, OwnedUserId)| async move {
                let Some(parent_room) = self.client.get_room(&state_key) else {
                    // We are not in the room, cannot check if the relationship is reciprocal
                    // TODO: try peeking into the room
                    return Ok(ParentSpace::Unverifiable(state_key));
                };
                // Get the m.room.child state of the parent with this room's id
                // as state key.
                if let Some(child_event) = parent_room
                    .get_state_event_static_for_key::<SpaceChildEventContent, _>(self.room_id())
                    .await?
                {
                    match child_event.deserialize() {
                        Ok(SyncOrStrippedState::Sync(SyncStateEvent::Original(_))) => {
                            // There is a valid m.room.child in the parent pointing to
                            // this room
                            return Ok(ParentSpace::Reciprocal(parent_room));
                        }
                        Ok(SyncOrStrippedState::Sync(SyncStateEvent::Redacted(_))) => {}
                        Ok(SyncOrStrippedState::Stripped(_)) => {}
                        Err(e) => {
                            info!(
                                room_id = ?self.room_id(), parent_room_id = ?state_key,
                                "Could not deserialize m.room.child: {e}"
                            );
                        }
                    }
                    // Otherwise the event is either invalid or redacted. If
                    // redacted it would be missing the
                    // `via` key, thereby invalidating that end of the
                    // relationship: https://spec.matrix.org/v1.8/client-server-api/#mspacechild
                }

                // No reciprocal m.room.child found, let's check if the sender has the
                // power to set it
                let Some(member) = parent_room.get_member(&sender).await? else {
                    // Sender is not even in the parent room
                    return Ok(ParentSpace::Illegitimate(parent_room));
                };

                if member.can_send_state(StateEventType::SpaceChild) {
                    // Sender does have the power to set m.room.child
                    Ok(ParentSpace::WithPowerlevel(parent_room))
                } else {
                    Ok(ParentSpace::Illegitimate(parent_room))
                }
            })
            .collect::<FuturesUnordered<_>>())
    }

    /// Read account data in this room, from storage.
    pub async fn account_data(
        &self,
        data_type: RoomAccountDataEventType,
    ) -> Result<Option<Raw<AnyRoomAccountDataEvent>>> {
        self.client
            .store()
            .get_room_account_data_event(self.room_id(), data_type)
            .await
            .map_err(Into::into)
    }

    /// Get account data of a statically-known type in this room, from storage.
    ///
    /// # Examples
    ///
    /// ```no_run
    /// # async {
    /// # let room: matrix_sdk::Room = todo!();
    /// use matrix_sdk::ruma::events::fully_read::FullyReadEventContent;
    ///
    /// match room.account_data_static::<FullyReadEventContent>().await? {
    ///     Some(fully_read) => {
    ///         println!("Found read marker: {:?}", fully_read.deserialize()?)
    ///     }
    ///     None => println!("No read marker for this room"),
    /// }
    /// # anyhow::Ok(())
    /// # };
    /// ```
    pub async fn account_data_static<C>(&self) -> Result<Option<Raw<RoomAccountDataEvent<C>>>>
    where
        C: StaticEventContent + RoomAccountDataEventContent,
    {
        Ok(self.account_data(C::TYPE.into()).await?.map(Raw::cast))
    }

    /// Check if all members of this room are verified and all their devices are
    /// verified.
    ///
    /// Returns true if all devices in the room are verified, otherwise false.
    #[cfg(feature = "e2e-encryption")]
    pub async fn contains_only_verified_devices(&self) -> Result<bool> {
        let user_ids =
            self.client.store().get_user_ids(self.room_id(), RoomMemberships::empty()).await?;

        for user_id in user_ids {
            let devices = self.client.encryption().get_user_devices(&user_id).await?;
            let any_unverified = devices.devices().any(|d| !d.is_verified());

            if any_unverified {
                return Ok(false);
            }
        }

        Ok(true)
    }

    /// Adds a tag to the room, or updates it if it already exists.
    ///
    /// Returns the [`create_tag::v3::Response`] from the server.
    ///
    /// # Arguments
    /// * `tag` - The tag to add or update.
    ///
    /// * `tag_info` - Information about the tag, generally containing the
    ///   `order` parameter.
    ///
    /// # Examples
    ///
    /// ```no_run
    /// # use std::str::FromStr;
    /// # use ruma::events::tag::{TagInfo, TagName, UserTagName};
    /// # async {
    /// # let homeserver = url::Url::parse("http://localhost:8080")?;
    /// # let mut client = matrix_sdk::Client::new(homeserver).await?;
    /// # let room_id = matrix_sdk::ruma::room_id!("!test:localhost");
    /// use matrix_sdk::ruma::events::tag::TagInfo;
    ///
    /// if let Some(room) = client.get_room(&room_id) {
    ///     let mut tag_info = TagInfo::new();
    ///     tag_info.order = Some(0.9);
    ///     let user_tag = UserTagName::from_str("u.work")?;
    ///
    ///     room.set_tag(TagName::User(user_tag), tag_info).await?;
    /// }
    /// # anyhow::Ok(()) };
    /// ```
    pub async fn set_tag(
        &self,
        tag: TagName,
        tag_info: TagInfo,
    ) -> HttpResult<create_tag::v3::Response> {
        let user_id = self.client.user_id().ok_or(HttpError::AuthenticationRequired)?;
        let request = create_tag::v3::Request::new(
            user_id.to_owned(),
            self.inner.room_id().to_owned(),
            tag.to_string(),
            tag_info,
        );
        self.client.send(request, None).await
    }

    /// Removes a tag from the room.
    ///
    /// Returns the [`delete_tag::v3::Response`] from the server.
    ///
    /// # Arguments
    /// * `tag` - The tag to remove.
    pub async fn remove_tag(&self, tag: TagName) -> HttpResult<delete_tag::v3::Response> {
        let user_id = self.client.user_id().ok_or(HttpError::AuthenticationRequired)?;
        let request = delete_tag::v3::Request::new(
            user_id.to_owned(),
            self.inner.room_id().to_owned(),
            tag.to_string(),
        );
        self.client.send(request, None).await
    }

    /// Add or remove the `m.favourite` flag for this room.
    ///
    /// If `is_favourite` is `true`, and the `m.low_priority` tag is set on the
    /// room, the tag will be removed too.
    ///
    /// # Arguments
    ///
    /// * `is_favourite` - Whether to mark this room as favourite.
    /// * `tag_order` - The order of the tag if any.
    pub async fn set_is_favourite(&self, is_favourite: bool, tag_order: Option<f64>) -> Result<()> {
        if is_favourite {
            let tag_info = assign!(TagInfo::new(), { order: tag_order });

            self.set_tag(TagName::Favorite, tag_info).await?;

            if self.is_low_priority() {
                self.remove_tag(TagName::LowPriority).await?;
            }
        } else {
            self.remove_tag(TagName::Favorite).await?;
        }
        Ok(())
    }

    /// Add or remove the `m.lowpriority` flag for this room.
    ///
    /// If `is_low_priority` is `true`, and the `m.favourite` tag is set on the
    /// room, the tag will be removed too.
    ///
    /// # Arguments
    ///
    /// * `is_low_priority` - Whether to mark this room as low_priority or not.
    /// * `tag_order` - The order of the tag if any.
    pub async fn set_is_low_priority(
        &self,
        is_low_priority: bool,
        tag_order: Option<f64>,
    ) -> Result<()> {
        if is_low_priority {
            let tag_info = assign!(TagInfo::new(), { order: tag_order });

            self.set_tag(TagName::LowPriority, tag_info).await?;

            if self.is_favourite() {
                self.remove_tag(TagName::Favorite).await?;
            }
        } else {
            self.remove_tag(TagName::LowPriority).await?;
        }
        Ok(())
    }

    /// Sets whether this room is a DM.
    ///
    /// When setting this room as DM, it will be marked as DM for all active
    /// members of the room. When unsetting this room as DM, it will be
    /// unmarked as DM for all users, not just the members.
    ///
    /// # Arguments
    /// * `is_direct` - Whether to mark this room as direct.
    pub async fn set_is_direct(&self, is_direct: bool) -> Result<()> {
        let user_id =
            self.client.user_id().ok_or_else(|| Error::from(HttpError::AuthenticationRequired))?;

        let mut content = self
            .client
            .account()
            .account_data::<DirectEventContent>()
            .await?
            .map(|c| c.deserialize())
            .transpose()?
            .unwrap_or_default();

        let this_room_id = self.inner.room_id();

        if is_direct {
            let mut room_members = self.members(RoomMemberships::ACTIVE).await?;
            room_members.retain(|member| member.user_id() != self.own_user_id());

            for member in room_members {
                let entry = content.entry(member.user_id().to_owned()).or_default();
                if !entry.iter().any(|room_id| room_id == this_room_id) {
                    entry.push(this_room_id.to_owned());
                }
            }
        } else {
            for (_, list) in content.iter_mut() {
                list.retain(|room_id| *room_id != this_room_id);
            }

            // Remove user ids that don't have any room marked as DM
            content.retain(|_, list| !list.is_empty());
        }

        let request = set_global_account_data::v3::Request::new(user_id.to_owned(), &content)?;

        self.client.send(request, None).await?;
        Ok(())
    }

    /// Tries to decrypt a room event.
    ///
    /// # Arguments
    /// * `event` - The room event to be decrypted.
    ///
    /// Returns the decrypted event.
    #[cfg(feature = "e2e-encryption")]
    pub async fn decrypt_event(
        &self,
        event: &Raw<OriginalSyncRoomEncryptedEvent>,
    ) -> Result<TimelineEvent> {
        use ruma::events::room::encrypted::EncryptedEventScheme;

        let machine = self.client.olm_machine().await;
        let machine = machine.as_ref().ok_or(Error::NoOlmMachine)?;

        let mut event =
            match machine.decrypt_room_event(event.cast_ref(), self.inner.room_id()).await {
                Ok(event) => event,
                Err(e) => {
                    let event = event.deserialize()?;
                    if let EncryptedEventScheme::MegolmV1AesSha2(c) = event.content.scheme {
                        self.client
                            .encryption()
                            .backups()
                            .maybe_download_room_key(self.room_id().to_owned(), c.session_id);
                    }

                    return Err(e.into());
                }
            };

        event.push_actions = self.event_push_actions(&event.event).await?;

        Ok(event)
    }

    /// Forces the currently active room key, which is used to encrypt messages,
    /// to be rotated.
    ///
    /// A new room key will be crated and shared with all the room members the
    /// next time a message will be sent. You don't have to call this method,
    /// room keys will be rotated automatically when necessary. This method is
    /// still useful for debugging purposes.
    ///
    /// For more info please take a look a the [`encryption`] module
    /// documentation.
    ///
    /// [`encryption`]: crate::encryption
    #[cfg(feature = "e2e-encryption")]
    pub async fn discard_room_key(&self) -> Result<()> {
        let machine = self.client.olm_machine().await;
        if let Some(machine) = machine.as_ref() {
            machine.discard_room_key(self.inner.room_id()).await?;
            Ok(())
        } else {
            Err(Error::NoOlmMachine)
        }
    }

    /// Ban the user with `UserId` from this room.
    ///
    /// # Arguments
    ///
    /// * `user_id` - The user to ban with `UserId`.
    ///
    /// * `reason` - The reason for banning this user.
    #[instrument(skip_all)]
    pub async fn ban_user(&self, user_id: &UserId, reason: Option<&str>) -> Result<()> {
        let request = assign!(
            ban_user::v3::Request::new(self.room_id().to_owned(), user_id.to_owned()),
            { reason: reason.map(ToOwned::to_owned) }
        );
        self.client.send(request, None).await?;
        Ok(())
    }

    /// Unban the user with `UserId` from this room.
    ///
    /// # Arguments
    ///
    /// * `user_id` - The user to unban with `UserId`.
    ///
    /// * `reason` - The reason for unbanning this user.
    #[instrument(skip_all)]
    pub async fn unban_user(&self, user_id: &UserId, reason: Option<&str>) -> Result<()> {
        let request = assign!(
            unban_user::v3::Request::new(self.room_id().to_owned(), user_id.to_owned()),
            { reason: reason.map(ToOwned::to_owned) }
        );
        self.client.send(request, None).await?;
        Ok(())
    }

    /// Kick a user out of this room.
    ///
    /// # Arguments
    ///
    /// * `user_id` - The `UserId` of the user that should be kicked out of the
    ///   room.
    ///
    /// * `reason` - Optional reason why the room member is being kicked out.
    #[instrument(skip_all)]
    pub async fn kick_user(&self, user_id: &UserId, reason: Option<&str>) -> Result<()> {
        let request = assign!(
            kick_user::v3::Request::new(self.room_id().to_owned(), user_id.to_owned()),
            { reason: reason.map(ToOwned::to_owned) }
        );
        self.client.send(request, None).await?;
        Ok(())
    }

    /// Invite the specified user by `UserId` to this room.
    ///
    /// # Arguments
    ///
    /// * `user_id` - The `UserId` of the user to invite to the room.
    #[instrument(skip_all)]
    pub async fn invite_user_by_id(&self, user_id: &UserId) -> Result<()> {
        let recipient = InvitationRecipient::UserId { user_id: user_id.to_owned() };
        let request = invite_user::v3::Request::new(self.room_id().to_owned(), recipient);
        self.client.send(request, None).await?;

        Ok(())
    }

    /// Invite the specified user by third party id to this room.
    ///
    /// # Arguments
    ///
    /// * `invite_id` - A third party id of a user to invite to the room.
    #[instrument(skip_all)]
    pub async fn invite_user_by_3pid(&self, invite_id: Invite3pid) -> Result<()> {
        let recipient = InvitationRecipient::ThirdPartyId(invite_id);
        let request = invite_user::v3::Request::new(self.room_id().to_owned(), recipient);
        self.client.send(request, None).await?;

        Ok(())
    }

    /// Activate typing notice for this room.
    ///
    /// The typing notice remains active for 4s. It can be deactivate at any
    /// point by setting typing to `false`. If this method is called while
    /// the typing notice is active nothing will happen. This method can be
    /// called on every key stroke, since it will do nothing while typing is
    /// active.
    ///
    /// # Arguments
    ///
    /// * `typing` - Whether the user is typing or has stopped typing.
    ///
    /// # Examples
    ///
    /// ```no_run
    /// use std::time::Duration;
    ///
    /// use matrix_sdk::ruma::api::client::typing::create_typing_event::v3::Typing;
    /// # use matrix_sdk::{
    /// #     Client, config::SyncSettings,
    /// #     ruma::room_id,
    /// # };
    /// # use url::Url;
    ///
    /// # async {
    /// # let homeserver = Url::parse("http://localhost:8080")?;
    /// # let client = Client::new(homeserver).await?;
    /// let room_id = room_id!("!SVkFJHzfwvuaIEawgC:localhost");
    ///
    /// if let Some(room) = client.get_room(&room_id) {
    ///     room.typing_notice(true).await?
    /// }
    /// # anyhow::Ok(()) };
    /// ```
    pub async fn typing_notice(&self, typing: bool) -> Result<()> {
        self.ensure_room_joined()?;

        // Only send a request to the homeserver if the old timeout has elapsed
        // or the typing notice changed state within the `TYPING_NOTICE_TIMEOUT`
        let send = if let Some(typing_time) =
            self.client.inner.typing_notice_times.read().unwrap().get(self.room_id())
        {
            if typing_time.elapsed() > TYPING_NOTICE_RESEND_TIMEOUT {
                // We always reactivate the typing notice if typing is true or
                // we may need to deactivate it if it's
                // currently active if typing is false
                typing || typing_time.elapsed() <= TYPING_NOTICE_TIMEOUT
            } else {
                // Only send a request when we need to deactivate typing
                !typing
            }
        } else {
            // Typing notice is currently deactivated, therefore, send a request
            // only when it's about to be activated
            typing
        };

        if send {
            self.send_typing_notice(typing).await?;
        }

        Ok(())
    }

    #[instrument(name = "typing_notice", skip(self))]
    async fn send_typing_notice(&self, typing: bool) -> Result<()> {
        let typing = if typing {
            self.client
                .inner
                .typing_notice_times
                .write()
                .unwrap()
                .insert(self.room_id().to_owned(), Instant::now());
            Typing::Yes(TYPING_NOTICE_TIMEOUT)
        } else {
            self.client.inner.typing_notice_times.write().unwrap().remove(self.room_id());
            Typing::No
        };

        let request = create_typing_event::v3::Request::new(
            self.own_user_id().to_owned(),
            self.room_id().to_owned(),
            typing,
        );

        self.client.send(request, None).await?;

        Ok(())
    }

    /// Send a request to set a single receipt.
    ///
    /// # Arguments
    ///
    /// * `receipt_type` - The type of the receipt to set. Note that it is
    ///   possible to set the fully-read marker although it is technically not a
    ///   receipt.
    ///
    /// * `thread` - The thread where this receipt should apply, if any. Note
    ///   that this must be [`ReceiptThread::Unthreaded`] when sending a
    ///   [`ReceiptType::FullyRead`][create_receipt::v3::ReceiptType::FullyRead].
    ///
    /// * `event_id` - The `EventId` of the event to set the receipt on.
    #[instrument(skip_all)]
    pub async fn send_single_receipt(
        &self,
        receipt_type: create_receipt::v3::ReceiptType,
        thread: ReceiptThread,
        event_id: OwnedEventId,
    ) -> Result<()> {
        // Since the receipt type and the thread aren't Hash/Ord, flatten then as a
        // string key.
        let request_key = format!("{}|{}", receipt_type, thread.as_str().unwrap_or("<unthreaded>"));

        self.client
            .inner
            .locks
            .read_receipt_deduplicated_handler
            .run((request_key, event_id.clone()), async {
                let mut request = create_receipt::v3::Request::new(
                    self.room_id().to_owned(),
                    receipt_type,
                    event_id,
                );
                request.thread = thread;

                self.client.send(request, None).await?;
                Ok(())
            })
            .await
    }

    /// Send a request to set multiple receipts at once.
    ///
    /// # Arguments
    ///
    /// * `receipts` - The `Receipts` to send.
    ///
    /// If `receipts` is empty, this is a no-op.
    #[instrument(skip_all)]
    pub async fn send_multiple_receipts(&self, receipts: Receipts) -> Result<()> {
        if receipts.is_empty() {
            return Ok(());
        }

        let Receipts { fully_read, public_read_receipt, private_read_receipt } = receipts;
        let request = assign!(set_read_marker::v3::Request::new(self.room_id().to_owned()), {
            fully_read,
            read_receipt: public_read_receipt,
            private_read_receipt,
        });

        self.client.send(request, None).await?;
        Ok(())
    }

    /// Enable End-to-end encryption in this room.
    ///
    /// This method will be a noop if encryption is already enabled, otherwise
    /// sends a `m.room.encryption` state event to the room. This might fail if
    /// you don't have the appropriate power level to enable end-to-end
    /// encryption.
    ///
    /// A sync needs to be received to update the local room state. This method
    /// will wait for a sync to be received, this might time out if no
    /// sync loop is running or if the server is slow.
    ///
    /// # Examples
    ///
    /// ```no_run
    /// # use matrix_sdk::{
    /// #     Client, config::SyncSettings,
    /// #     ruma::room_id,
    /// # };
    /// # use url::Url;
    /// #
    /// # async {
    /// # let homeserver = Url::parse("http://localhost:8080")?;
    /// # let client = Client::new(homeserver).await?;
    /// # let room_id = room_id!("!test:localhost");
    /// let room_id = room_id!("!SVkFJHzfwvuaIEawgC:localhost");
    ///
    /// if let Some(room) = client.get_room(&room_id) {
    ///     room.enable_encryption().await?
    /// }
    /// # anyhow::Ok(()) };
    /// ```
    #[instrument(skip_all)]
    pub async fn enable_encryption(&self) -> Result<()> {
        use ruma::{
            events::room::encryption::RoomEncryptionEventContent, EventEncryptionAlgorithm,
        };
        const SYNC_WAIT_TIME: Duration = Duration::from_secs(3);

        if !self.is_encrypted().await? {
            let content =
                RoomEncryptionEventContent::new(EventEncryptionAlgorithm::MegolmV1AesSha2);
            self.send_state_event(content).await?;

            // TODO do we want to return an error here if we time out? This
            // could be quite useful if someone wants to enable encryption and
            // send a message right after it's enabled.
            _ = timeout(self.client.inner.sync_beat.listen(), SYNC_WAIT_TIME).await;
        }

        Ok(())
    }

    /// Share a room key with users in the given room.
    ///
    /// This will create Olm sessions with all the users/device pairs in the
    /// room if necessary and share a room key that can be shared with them.
    ///
    /// Does nothing if no room key needs to be shared.
    // TODO: expose this publicly so people can pre-share a group session if
    // e.g. a user starts to type a message for a room.
    #[cfg(feature = "e2e-encryption")]
    #[instrument(skip_all, fields(room_id = ?self.room_id(), store_generation))]
    async fn preshare_room_key(&self) -> Result<()> {
        self.ensure_room_joined()?;

        // Take and release the lock on the store, if needs be.
        let guard = self.client.encryption().spin_lock_store(Some(60000)).await?;
        tracing::Span::current().record("store_generation", guard.map(|guard| guard.generation()));

        self.client
            .locks()
            .group_session_deduplicated_handler
            .run(self.room_id().to_owned(), async move {
                {
                    let members = self
                        .client
                        .store()
                        .get_user_ids(self.room_id(), RoomMemberships::ACTIVE)
                        .await?;
                    self.client.claim_one_time_keys(members.iter().map(Deref::deref)).await?;
                };

                let response = self.share_room_key().await;

                // If one of the responses failed invalidate the group
                // session as using it would end up in undecryptable
                // messages.
                if let Err(r) = response {
                    let machine = self.client.olm_machine().await;
                    if let Some(machine) = machine.as_ref() {
                        machine.discard_room_key(self.room_id()).await?;
                    }
                    return Err(r);
                }

                Ok(())
            })
            .await
    }

    /// Share a group session for a room.
    ///
    /// # Panics
    ///
    /// Panics if the client isn't logged in.
    #[cfg(feature = "e2e-encryption")]
    #[instrument(skip_all)]
    async fn share_room_key(&self) -> Result<()> {
        self.ensure_room_joined()?;

        let requests = self.client.base_client().share_room_key(self.room_id()).await?;

        for request in requests {
            let response = self.client.send_to_device(&request).await?;
            self.client.mark_request_as_sent(&request.txn_id, &response).await?;
        }

        Ok(())
    }

    /// Wait for the room to be fully synced.
    ///
    /// This method makes sure the room that was returned when joining a room
    /// has been echoed back in the sync.
    ///
    /// Warning: This waits until a sync happens and does not return if no sync
    /// is happening. It can also return early when the room is not a joined
    /// room anymore.
    #[instrument(skip_all)]
    pub async fn sync_up(&self) {
        while !self.is_synced() && self.state() == RoomState::Joined {
            let wait_for_beat = self.client.inner.sync_beat.listen();
            // We don't care whether it's a timeout or a sync beat.
            let _ = timeout(wait_for_beat, Duration::from_millis(1000)).await;
        }
    }

    /// Send a message-like event to this room.
    ///
    /// Returns the parsed response from the server.
    ///
    /// If the encryption feature is enabled this method will transparently
    /// encrypt the event if this room is encrypted (except for `m.reaction`
    /// events, which are never encrypted).
    ///
    /// **Note**: If you just want to send an event with custom JSON content to
    /// a room, you can use the [`send_raw()`][Self::send_raw] method for that.
    ///
    /// If you want to set a transaction ID for the event, use
    /// [`.with_transaction_id()`][SendMessageLikeEvent::with_transaction_id]
    /// on the returned value before `.await`ing it.
    ///
    /// # Arguments
    ///
    /// * `content` - The content of the message event.
    ///
    /// # Examples
    ///
    /// ```no_run
    /// # use std::sync::{Arc, RwLock};
    /// # use matrix_sdk::{Client, config::SyncSettings};
    /// # use url::Url;
    /// # use matrix_sdk::ruma::room_id;
    /// # use serde::{Deserialize, Serialize};
    /// use matrix_sdk::ruma::{
    ///     events::{
    ///         macros::EventContent,
    ///         room::message::{RoomMessageEventContent, TextMessageEventContent},
    ///     },
    ///     uint, MilliSecondsSinceUnixEpoch, TransactionId,
    /// };
    ///
    /// # async {
    /// # let homeserver = Url::parse("http://localhost:8080")?;
    /// # let mut client = Client::new(homeserver).await?;
    /// # let room_id = room_id!("!test:localhost");
    /// let content = RoomMessageEventContent::text_plain("Hello world");
    /// let txn_id = TransactionId::new();
    ///
    /// if let Some(room) = client.get_room(&room_id) {
    ///     room.send(content).with_transaction_id(&txn_id).await?;
    /// }
    ///
    /// // Custom events work too:
    /// #[derive(Clone, Debug, Deserialize, Serialize, EventContent)]
    /// #[ruma_event(type = "org.shiny_new_2fa.token", kind = MessageLike)]
    /// struct TokenEventContent {
    ///     token: String,
    ///     #[serde(rename = "exp")]
    ///     expires_at: MilliSecondsSinceUnixEpoch,
    /// }
    ///
    /// # fn generate_token() -> String { todo!() }
    /// let content = TokenEventContent {
    ///     token: generate_token(),
    ///     expires_at: {
    ///         let now = MilliSecondsSinceUnixEpoch::now();
    ///         MilliSecondsSinceUnixEpoch(now.0 + uint!(30_000))
    ///     },
    /// };
    ///
    /// if let Some(room) = client.get_room(&room_id) {
    ///     room.send(content).await?;
    /// }
    /// # anyhow::Ok(()) };
    /// ```
    pub fn send(&self, content: impl MessageLikeEventContent) -> SendMessageLikeEvent<'_> {
        SendMessageLikeEvent::new(self, content)
    }

    /// Run /keys/query requests for all the non-tracked users.
    #[cfg(feature = "e2e-encryption")]
    async fn query_keys_for_untracked_users(&self) -> Result<()> {
        let olm = self.client.olm_machine().await;
        let olm = olm.as_ref().expect("Olm machine wasn't started");

        let members =
            self.client.store().get_user_ids(self.room_id(), RoomMemberships::ACTIVE).await?;

        let tracked: HashMap<_, _> = olm
            .store()
            .load_tracked_users()
            .await?
            .into_iter()
            .map(|tracked| (tracked.user_id, tracked.dirty))
            .collect();

        // A member has no unknown devices iff it was tracked *and* the tracking is
        // not considered dirty.
        let members_with_unknown_devices =
            members.iter().filter(|member| tracked.get(*member).map_or(true, |dirty| *dirty));

        let (req_id, request) =
            olm.query_keys_for_users(members_with_unknown_devices.map(|owned| owned.borrow()));

        if !request.device_keys.is_empty() {
            self.client.keys_query(&req_id, request.device_keys).await?;
        }

        Ok(())
    }

    /// Send a message-like event with custom JSON content to this room.
    ///
    /// Returns the parsed response from the server.
    ///
    /// If the encryption feature is enabled this method will transparently
    /// encrypt the event if this room is encrypted (except for `m.reaction`
    /// events, which are never encrypted).
    ///
    /// This method is equivalent to the [`send()`][Self::send] method but
    /// allows sending custom JSON payloads, e.g. constructed using the
    /// [`serde_json::json!()`] macro.
    ///
    /// If you want to set a transaction ID for the event, use
    /// [`.with_transaction_id()`][SendRawMessageLikeEvent::with_transaction_id]
    /// on the returned value before `.await`ing it.
    ///
    /// # Arguments
    ///
    /// * `event_type` - The type of the event.
    ///
    /// * `content` - The content of the event as a raw JSON value. The argument
    ///   type can be `serde_json::Value`, but also other raw JSON types; for
    ///   the full list check the documentation of
    ///   [`IntoRawMessageLikeEventContent`].
    ///
    /// # Examples
    ///
    /// ```no_run
    /// # use std::sync::{Arc, RwLock};
    /// # use matrix_sdk::{Client, config::SyncSettings};
    /// # use url::Url;
    /// # use matrix_sdk::ruma::room_id;
    /// # async {
    /// # let homeserver = Url::parse("http://localhost:8080")?;
    /// # let mut client = Client::new(homeserver).await?;
    /// # let room_id = room_id!("!test:localhost");
    /// use serde_json::json;
    ///
    /// if let Some(room) = client.get_room(&room_id) {
    ///     room.send_raw("m.room.message", json!({ "body": "Hello world" })).await?;
    /// }
    /// # anyhow::Ok(()) };
    /// ```
    #[instrument(skip_all, fields(event_type, room_id = ?self.room_id(), transaction_id, encrypted, event_id))]
    pub fn send_raw<'a>(
        &'a self,
        event_type: &'a str,
        content: impl IntoRawMessageLikeEventContent,
    ) -> SendRawMessageLikeEvent<'a> {
        SendRawMessageLikeEvent::new(self, event_type, content)
    }

    /// Send an attachment to this room.
    ///
    /// This will upload the given data that the reader produces using the
    /// [`upload()`] method and post an event to the given room.
    /// If the room is encrypted and the encryption feature is enabled the
    /// upload will be encrypted.
    ///
    /// This is a convenience method that calls the
    /// [`upload()`] and afterwards the [`send()`].
    ///
    /// # Arguments
    /// * `filename` - The file name.
    ///
    /// * `content_type` - The type of the media, this will be used as the
    /// content-type header.
    ///
    /// * `reader` - A `Reader` that will be used to fetch the raw bytes of the
    /// media.
    ///
    /// * `config` - Metadata and configuration for the attachment.
    ///
    /// # Examples
    ///
    /// ```no_run
    /// # use std::fs;
    /// # use matrix_sdk::{Client, ruma::room_id, attachment::AttachmentConfig};
    /// # use url::Url;
    /// # use mime;
    /// # async {
    /// # let homeserver = Url::parse("http://localhost:8080")?;
    /// # let mut client = Client::new(homeserver).await?;
    /// # let room_id = room_id!("!test:localhost");
    /// let mut image = fs::read("/home/example/my-cat.jpg")?;
    ///
    /// if let Some(room) = client.get_room(&room_id) {
    ///     room.send_attachment(
    ///         "my_favorite_cat.jpg",
    ///         &mime::IMAGE_JPEG,
    ///         image,
    ///         AttachmentConfig::new(),
    ///     ).await?;
    /// }
    /// # anyhow::Ok(()) };
    /// ```
    ///
    /// [`upload()`]: crate::Media::upload
    /// [`send()`]: Self::send
    #[instrument(skip_all)]
    pub fn send_attachment<'a>(
        &'a self,
        filename: &'a str,
        content_type: &'a Mime,
        data: Vec<u8>,
        config: AttachmentConfig,
    ) -> SendAttachment<'a> {
        SendAttachment::new(self, filename, content_type, data, config)
    }

    /// Prepare and send an attachment to this room.
    ///
    /// This will upload the given data that the reader produces using the
    /// [`upload()`](#method.upload) method and post an event to the given room.
    /// If the room is encrypted and the encryption feature is enabled the
    /// upload will be encrypted.
    ///
    /// This is a convenience method that calls the
    /// [`Client::upload()`](#Client::method.upload) and afterwards the
    /// [`send()`](#method.send).
    ///
    /// # Arguments
    /// * `filename` - The file name.
    ///
    /// * `content_type` - The type of the media, this will be used as the
    /// content-type header.
    ///
    /// * `reader` - A `Reader` that will be used to fetch the raw bytes of the
    /// media.
    ///
    /// * `config` - Metadata and configuration for the attachment.
    pub(super) async fn prepare_and_send_attachment<'a>(
        &'a self,
        filename: &'a str,
        content_type: &'a Mime,
        data: Vec<u8>,
        mut config: AttachmentConfig,
        send_progress: SharedObservable<TransmissionProgress>,
    ) -> Result<send_message_event::v3::Response> {
        self.ensure_room_joined()?;

        let txn_id = config.txn_id.take();
        let mentions = config.mentions.take();

        #[cfg(feature = "e2e-encryption")]
        let content = if self.is_encrypted().await? {
            self.client
                .prepare_encrypted_attachment_message(
                    filename,
                    content_type,
                    data,
                    config,
                    send_progress,
                )
                .await?
        } else {
            self.client
                .media()
                .prepare_attachment_message(filename, content_type, data, config, send_progress)
                .await?
        };

        #[cfg(not(feature = "e2e-encryption"))]
        let content = self
            .client
            .media()
            .prepare_attachment_message(filename, content_type, data, config, send_progress)
            .await?;

        let mut message = RoomMessageEventContent::new(content);

        if let Some(mentions) = mentions {
            message = message.add_mentions(mentions);
        }

        let mut fut = self.send(message);
        if let Some(txn_id) = &txn_id {
            fut = fut.with_transaction_id(txn_id);
        }
        fut.await
    }

    /// Update the power levels of a select set of users of this room.
    ///
    /// Issue a `power_levels` state event request to the server, changing the
    /// given UserId -> Int levels. May fail if the `power_levels` aren't
    /// locally known yet or the server rejects the state event update, e.g.
    /// because of insufficient permissions. Neither permissions to update
    /// nor whether the data might be stale is checked prior to issuing the
    /// request.
    pub async fn update_power_levels(
        &self,
        updates: Vec<(&UserId, Int)>,
    ) -> Result<send_state_event::v3::Response> {
        let mut power_levels = self.room_power_levels().await?;

        for (user_id, new_level) in updates {
            if new_level == power_levels.users_default {
                power_levels.users.remove(user_id);
            } else {
                power_levels.users.insert(user_id.to_owned(), new_level);
            }
        }

        self.send_state_event(RoomPowerLevelsEventContent::from(power_levels)).await
    }

    /// Applies a set of power level changes to this room.
    ///
    /// Any values that are `None` in the given `RoomPowerLevelChanges` will
    /// remain unchanged.
    pub async fn apply_power_level_changes(&self, changes: RoomPowerLevelChanges) -> Result<()> {
        let mut power_levels = self.room_power_levels().await?;
        power_levels.apply(changes)?;
        self.send_state_event(RoomPowerLevelsEventContent::from(power_levels)).await?;
        Ok(())
    }

    /// Get the current power levels of this room.
    pub async fn room_power_levels(&self) -> Result<RoomPowerLevels> {
        Ok(self
            .get_state_event_static::<RoomPowerLevelsEventContent>()
            .await?
            .ok_or(Error::InsufficientData)?
            .deserialize()?
            .power_levels())
    }

    /// Resets the room's power levels to the default values
    ///
    /// [spec]: https://spec.matrix.org/v1.9/client-server-api/#mroompower_levels
    pub async fn reset_power_levels(&self) -> Result<RoomPowerLevels> {
        let default_power_levels = RoomPowerLevels::from(RoomPowerLevelsEventContent::new());
        let changes = RoomPowerLevelChanges::from(default_power_levels);
        self.apply_power_level_changes(changes).await?;
        self.room_power_levels().await
    }

    /// Gets the suggested role for the user with the provided `user_id`.
    ///
    /// This method checks the `RoomPowerLevels` events instead of loading the
    /// member list and looking for the member.
    pub async fn get_suggested_user_role(&self, user_id: &UserId) -> Result<RoomMemberRole> {
        let power_level = self.get_user_power_level(user_id).await?;
        Ok(RoomMemberRole::suggested_role_for_power_level(power_level))
    }

    /// Gets the power level the user with the provided `user_id`.
    ///
    /// This method checks the `RoomPowerLevels` events instead of loading the
    /// member list and looking for the member.
    pub async fn get_user_power_level(&self, user_id: &UserId) -> Result<i64> {
        let event = self.room_power_levels().await?;
        Ok(event.for_user(user_id).into())
    }

    /// Gets a map with the `UserId` of users with power levels other than `0`
    /// and this power level.
    pub async fn users_with_power_levels(&self) -> HashMap<OwnedUserId, i64> {
        let power_levels = self.room_power_levels().await.ok();
        let mut user_power_levels = HashMap::<OwnedUserId, i64>::new();
        if let Some(power_levels) = power_levels {
            for (id, level) in power_levels.users.into_iter() {
                user_power_levels.insert(id, level.into());
            }
        }
        user_power_levels
    }

    /// Sets the name of this room.
    pub async fn set_name(&self, name: String) -> Result<send_state_event::v3::Response> {
        self.send_state_event(RoomNameEventContent::new(name)).await
    }

    /// Sets a new topic for this room.
    pub async fn set_room_topic(&self, topic: &str) -> Result<send_state_event::v3::Response> {
        self.send_state_event(RoomTopicEventContent::new(topic.into())).await
    }

    /// Sets the new avatar url for this room.
    ///
    /// # Arguments
    /// * `avatar_url` - The owned matrix uri that represents the avatar
    /// * `info` - The optional image info that can be provided for the avatar
    pub async fn set_avatar_url(
        &self,
        url: &MxcUri,
        info: Option<avatar::ImageInfo>,
    ) -> Result<send_state_event::v3::Response> {
        self.ensure_room_joined()?;

        let mut room_avatar_event = RoomAvatarEventContent::new();
        room_avatar_event.url = Some(url.to_owned());
        room_avatar_event.info = info.map(Box::new);

        self.send_state_event(room_avatar_event).await
    }

    /// Removes the avatar from the room
    pub async fn remove_avatar(&self) -> Result<send_state_event::v3::Response> {
        self.send_state_event(RoomAvatarEventContent::new()).await
    }

    /// Uploads a new avatar for this room.
    ///
    /// # Arguments
    /// * `mime` - The mime type describing the data
    /// * `data` - The data representation of the avatar
    /// * `info` - The optional image info provided for the avatar,
    /// the blurhash and the mimetype will always be updated
    pub async fn upload_avatar(
        &self,
        mime: &Mime,
        data: Vec<u8>,
        info: Option<avatar::ImageInfo>,
    ) -> Result<send_state_event::v3::Response> {
        self.ensure_room_joined()?;

        let upload_response = self.client.media().upload(mime, data).await?;
        let mut info = info.unwrap_or_default();
        info.blurhash = upload_response.blurhash;
        info.mimetype = Some(mime.to_string());

        self.set_avatar_url(&upload_response.content_uri, Some(info)).await
    }

    /// Send a state event with an empty state key to the homeserver.
    ///
    /// For state events with a non-empty state key, see
    /// [`send_state_event_for_key`][Self::send_state_event_for_key].
    ///
    /// Returns the parsed response from the server.
    ///
    /// # Arguments
    ///
    /// * `content` - The content of the state event.
    ///
    /// # Examples
    ///
    /// ```no_run
    /// # use serde::{Deserialize, Serialize};
    /// # async {
    /// # let joined_room: matrix_sdk::Room = todo!();
    /// use matrix_sdk::ruma::{
    ///     events::{
    ///         macros::EventContent, room::encryption::RoomEncryptionEventContent,
    ///         EmptyStateKey,
    ///     },
    ///     EventEncryptionAlgorithm,
    /// };
    ///
    /// let encryption_event_content = RoomEncryptionEventContent::new(
    ///     EventEncryptionAlgorithm::MegolmV1AesSha2,
    /// );
    /// joined_room.send_state_event(encryption_event_content).await?;
    ///
    /// // Custom event:
    /// #[derive(Clone, Debug, Deserialize, Serialize, EventContent)]
    /// #[ruma_event(
    ///     type = "org.matrix.msc_9000.xxx",
    ///     kind = State,
    ///     state_key_type = EmptyStateKey,
    /// )]
    /// struct XxxStateEventContent {/* fields... */}
    ///
    /// let content: XxxStateEventContent = todo!();
    /// joined_room.send_state_event(content).await?;
    /// # anyhow::Ok(()) };
    /// ```
    #[instrument(skip_all)]
    pub async fn send_state_event(
        &self,
        content: impl StateEventContent<StateKey = EmptyStateKey>,
    ) -> Result<send_state_event::v3::Response> {
        self.send_state_event_for_key(&EmptyStateKey, content).await
    }

    /// Send a state event to the homeserver.
    ///
    /// Returns the parsed response from the server.
    ///
    /// # Arguments
    ///
    /// * `content` - The content of the state event.
    ///
    /// * `state_key` - A unique key which defines the overwriting semantics for
    ///   this piece of room state.
    ///
    /// # Examples
    ///
    /// ```no_run
    /// # use serde::{Deserialize, Serialize};
    /// # async {
    /// # let joined_room: matrix_sdk::Room = todo!();
    /// use matrix_sdk::ruma::{
    ///     events::{
    ///         macros::EventContent,
    ///         room::member::{RoomMemberEventContent, MembershipState},
    ///     },
    ///     mxc_uri,
    /// };
    ///
    /// let avatar_url = mxc_uri!("mxc://example.org/avatar").to_owned();
    /// let mut content = RoomMemberEventContent::new(MembershipState::Join);
    /// content.avatar_url = Some(avatar_url);
    ///
    /// joined_room.send_state_event_for_key(ruma::user_id!("@foo:bar.com"), content).await?;
    ///
    /// // Custom event:
    /// #[derive(Clone, Debug, Deserialize, Serialize, EventContent)]
    /// #[ruma_event(type = "org.matrix.msc_9000.xxx", kind = State, state_key_type = String)]
    /// struct XxxStateEventContent { /* fields... */ }
    ///
    /// let content: XxxStateEventContent = todo!();
    /// joined_room.send_state_event_for_key("foo", content).await?;
    /// # anyhow::Ok(()) };
    /// ```
    pub async fn send_state_event_for_key<C, K>(
        &self,
        state_key: &K,
        content: C,
    ) -> Result<send_state_event::v3::Response>
    where
        C: StateEventContent,
        C::StateKey: Borrow<K>,
        K: AsRef<str> + ?Sized,
    {
        self.ensure_room_joined()?;
        let request =
            send_state_event::v3::Request::new(self.room_id().to_owned(), state_key, &content)?;
        let response = self.client.send(request, None).await?;
        Ok(response)
    }

    /// Send a raw room state event to the homeserver.
    ///
    /// Returns the parsed response from the server.
    ///
    /// # Arguments
    ///
    /// * `event_type` - The type of the event that we're sending out.
    ///
    /// * `state_key` - A unique key which defines the overwriting semantics for
    /// this piece of room state. This value is often a zero-length string.
    ///
    /// * `content` - The content of the event as a raw JSON value. The argument
    ///   type can be `serde_json::Value`, but also other raw JSON types; for
    ///   the full list check the documentation of [`IntoRawStateEventContent`].
    ///
    /// # Examples
    ///
    /// ```no_run
    /// use serde_json::json;
    ///
    /// # async {
    /// # let homeserver = url::Url::parse("http://localhost:8080")?;
    /// # let mut client = matrix_sdk::Client::new(homeserver).await?;
    /// # let room_id = matrix_sdk::ruma::room_id!("!test:localhost");
    ///
    /// if let Some(room) = client.get_room(&room_id) {
    ///     room.send_state_event_raw("m.room.member", "", json!({
    ///         "avatar_url": "mxc://example.org/SEsfnsuifSDFSSEF",
    ///         "displayname": "Alice Margatroid",
    ///         "membership": "join",
    ///     })).await?;
    /// }
    /// # anyhow::Ok(()) };
    /// ```
    #[instrument(skip_all)]
    pub async fn send_state_event_raw(
        &self,
        event_type: &str,
        state_key: &str,
        content: impl IntoRawStateEventContent,
    ) -> Result<send_state_event::v3::Response> {
        self.ensure_room_joined()?;

        let request = send_state_event::v3::Request::new_raw(
            self.room_id().to_owned(),
            event_type.into(),
            state_key.to_owned(),
            content.into_raw_state_event_content(),
        );

        Ok(self.client.send(request, None).await?)
    }

    /// Strips all information out of an event of the room.
    ///
    /// Returns the [`redact_event::v3::Response`] from the server.
    ///
    /// This cannot be undone. Users may redact their own events, and any user
    /// with a power level greater than or equal to the redact power level of
    /// the room may redact events there.
    ///
    /// # Arguments
    ///
    /// * `event_id` - The ID of the event to redact
    ///
    /// * `reason` - The reason for the event being redacted.
    ///
    /// * `txn_id` - A unique ID that can be attached to this event as
    /// its transaction ID. If not given one is created for the message.
    ///
    /// # Examples
    ///
    /// ```no_run
    /// use matrix_sdk::ruma::event_id;
    ///
    /// # async {
    /// # let homeserver = url::Url::parse("http://localhost:8080")?;
    /// # let mut client = matrix_sdk::Client::new(homeserver).await?;
    /// # let room_id = matrix_sdk::ruma::room_id!("!test:localhost");
    /// #
    /// if let Some(room) = client.get_room(&room_id) {
    ///     let event_id = event_id!("$xxxxxx:example.org");
    ///     let reason = Some("Indecent material");
    ///     room.redact(&event_id, reason, None).await?;
    /// }
    /// # anyhow::Ok(()) };
    /// ```
    #[instrument(skip_all)]
    pub async fn redact(
        &self,
        event_id: &EventId,
        reason: Option<&str>,
        txn_id: Option<OwnedTransactionId>,
    ) -> HttpResult<redact_event::v3::Response> {
        let txn_id = txn_id.unwrap_or_else(TransactionId::new);
        let request = assign!(
            redact_event::v3::Request::new(self.room_id().to_owned(), event_id.to_owned(), txn_id),
            { reason: reason.map(ToOwned::to_owned) }
        );

        self.client.send(request, None).await
    }

    /// Returns true if the user with the given user_id is able to redact
    /// their own messages in the room.
    ///
    /// The call may fail if there is an error in getting the power levels.
    pub async fn can_user_redact_own(&self, user_id: &UserId) -> Result<bool> {
        Ok(self.room_power_levels().await?.user_can_redact_own_event(user_id))
    }

    /// Returns true if the user with the given user_id is able to redact
    /// messages of other users in the room.
    ///
    /// The call may fail if there is an error in getting the power levels.
    pub async fn can_user_redact_other(&self, user_id: &UserId) -> Result<bool> {
        Ok(self.room_power_levels().await?.user_can_redact_event_of_other(user_id))
    }

    /// Returns true if the user with the given user_id is able to ban in the
    /// room.
    ///
    /// The call may fail if there is an error in getting the power levels.
    pub async fn can_user_ban(&self, user_id: &UserId) -> Result<bool> {
        Ok(self.room_power_levels().await?.user_can_ban(user_id))
    }

    /// Returns true if the user with the given user_id is able to kick in the
    /// room.
    ///
    /// The call may fail if there is an error in getting the power levels.
    pub async fn can_user_invite(&self, user_id: &UserId) -> Result<bool> {
        Ok(self.room_power_levels().await?.user_can_invite(user_id))
    }

    /// Returns true if the user with the given user_id is able to kick in the
    /// room.
    ///
    /// The call may fail if there is an error in getting the power levels.
    pub async fn can_user_kick(&self, user_id: &UserId) -> Result<bool> {
        Ok(self.room_power_levels().await?.user_can_kick(user_id))
    }

    /// Returns true if the user with the given user_id is able to send a
    /// specific state event type in the room.
    ///
    /// The call may fail if there is an error in getting the power levels.
    pub async fn can_user_send_state(
        &self,
        user_id: &UserId,
        state_event: StateEventType,
    ) -> Result<bool> {
        Ok(self.room_power_levels().await?.user_can_send_state(user_id, state_event))
    }

    /// Returns true if the user with the given user_id is able to send a
    /// specific message type in the room.
    ///
    /// The call may fail if there is an error in getting the power levels.
    pub async fn can_user_send_message(
        &self,
        user_id: &UserId,
        message: MessageLikeEventType,
    ) -> Result<bool> {
        Ok(self.room_power_levels().await?.user_can_send_message(user_id, message))
    }

    /// Returns true if the user with the given user_id is able to trigger a
    /// notification in the room.
    ///
    /// The call may fail if there is an error in getting the power levels.
    pub async fn can_user_trigger_room_notification(&self, user_id: &UserId) -> Result<bool> {
        Ok(self.room_power_levels().await?.user_can_trigger_room_notification(user_id))
    }

    /// Get a list of servers that should know this room.
    ///
    /// Uses the synced members of the room and the suggested [routing
    /// algorithm] from the Matrix spec.
    ///
    /// Returns at most three servers.
    ///
    /// [routing algorithm]: https://spec.matrix.org/v1.3/appendices/#routing
    pub async fn route(&self) -> Result<Vec<OwnedServerName>> {
        let acl_ev = self
            .get_state_event_static::<RoomServerAclEventContent>()
            .await?
            .and_then(|ev| ev.deserialize().ok());
        let acl = acl_ev.as_ref().and_then(|ev| match ev {
            SyncOrStrippedState::Sync(ev) => ev.as_original().map(|ev| &ev.content),
            SyncOrStrippedState::Stripped(ev) => Some(&ev.content),
        });

        // Filter out server names that:
        // - Are blocked due to server ACLs
        // - Are IP addresses
        let members: Vec<_> = self
            .members_no_sync(RoomMemberships::JOIN)
            .await?
            .into_iter()
            .filter(|member| {
                let server = member.user_id().server_name();
                acl.filter(|acl| !acl.is_allowed(server)).is_none() && !server.is_ip_literal()
            })
            .collect();

        // Get the server of the highest power level user in the room, provided
        // they are at least power level 50.
        let max = members
            .iter()
            .max_by_key(|member| member.power_level())
            .filter(|max| max.power_level() >= 50)
            .map(|member| member.user_id().server_name());

        // Sort the servers by population.
        let servers = members
            .iter()
            .map(|member| member.user_id().server_name())
            .filter(|server| max.filter(|max| max == server).is_none())
            .fold(BTreeMap::<_, u32>::new(), |mut servers, server| {
                *servers.entry(server).or_default() += 1;
                servers
            });
        let mut servers: Vec<_> = servers.into_iter().collect();
        servers.sort_unstable_by(|(_, count_a), (_, count_b)| count_b.cmp(count_a));

        Ok(max
            .into_iter()
            .chain(servers.into_iter().map(|(name, _)| name))
            .take(3)
            .map(ToOwned::to_owned)
            .collect())
    }

    /// Get a `matrix.to` permalink to this room.
    ///
    /// If this room has an alias, we use it. Otherwise, we try to use the
    /// synced members in the room for [routing] the room ID.
    ///
    /// [routing]: https://spec.matrix.org/v1.3/appendices/#routing
    pub async fn matrix_to_permalink(&self) -> Result<MatrixToUri> {
        if let Some(alias) = self.canonical_alias().or_else(|| self.alt_aliases().pop()) {
            return Ok(alias.matrix_to_uri());
        }

        let via = self.route().await?;
        Ok(self.room_id().matrix_to_uri_via(via))
    }

    /// Get a `matrix:` permalink to this room.
    ///
    /// If this room has an alias, we use it. Otherwise, we try to use the
    /// synced members in the room for [routing] the room ID.
    ///
    /// # Arguments
    ///
    /// * `join` - Whether the user should join the room.
    ///
    /// [routing]: https://spec.matrix.org/v1.3/appendices/#routing
    pub async fn matrix_permalink(&self, join: bool) -> Result<MatrixUri> {
        if let Some(alias) = self.canonical_alias().or_else(|| self.alt_aliases().pop()) {
            return Ok(alias.matrix_uri(join));
        }

        let via = self.route().await?;
        Ok(self.room_id().matrix_uri_via(via, join))
    }

    /// Get a `matrix.to` permalink to an event in this room.
    ///
    /// We try to use the synced members in the room for [routing] the room ID.
    ///
    /// *Note*: This method does not check if the given event ID is actually
    /// part of this room. It needs to be checked before calling this method
    /// otherwise the permalink won't work.
    ///
    /// # Arguments
    ///
    /// * `event_id` - The ID of the event.
    ///
    /// [routing]: https://spec.matrix.org/v1.3/appendices/#routing
    pub async fn matrix_to_event_permalink(
        &self,
        event_id: impl Into<OwnedEventId>,
    ) -> Result<MatrixToUri> {
        // Don't use the alias because an event is tied to a room ID, but an
        // alias might point to another room, e.g. after a room upgrade.
        let via = self.route().await?;
        Ok(self.room_id().matrix_to_event_uri_via(event_id, via))
    }

    /// Get a `matrix:` permalink to an event in this room.
    ///
    /// We try to use the synced members in the room for [routing] the room ID.
    ///
    /// *Note*: This method does not check if the given event ID is actually
    /// part of this room. It needs to be checked before calling this method
    /// otherwise the permalink won't work.
    ///
    /// # Arguments
    ///
    /// * `event_id` - The ID of the event.
    ///
    /// [routing]: https://spec.matrix.org/v1.3/appendices/#routing
    pub async fn matrix_event_permalink(
        &self,
        event_id: impl Into<OwnedEventId>,
    ) -> Result<MatrixUri> {
        // Don't use the alias because an event is tied to a room ID, but an
        // alias might point to another room, e.g. after a room upgrade.
        let via = self.route().await?;
        Ok(self.room_id().matrix_event_uri_via(event_id, via))
    }

    /// Get the latest receipt of a user in this room.
    ///
    /// # Arguments
    ///
    /// * `receipt_type` - The type of receipt to get.
    ///
    /// * `thread` - The thread containing the event of the receipt, if any.
    ///
    /// * `user_id` - The ID of the user.
    ///
    /// Returns the ID of the event on which the receipt applies and the
    /// receipt.
    pub async fn load_user_receipt(
        &self,
        receipt_type: ReceiptType,
        thread: ReceiptThread,
        user_id: &UserId,
    ) -> Result<Option<(OwnedEventId, Receipt)>> {
        self.inner.load_user_receipt(receipt_type, thread, user_id).await.map_err(Into::into)
    }

    /// Load the receipts for an event in this room from storage.
    ///
    /// # Arguments
    ///
    /// * `receipt_type` - The type of receipt to get.
    ///
    /// * `thread` - The thread containing the event of the receipt, if any.
    ///
    /// * `event_id` - The ID of the event.
    ///
    /// Returns a list of IDs of users who have sent a receipt for the event and
    /// the corresponding receipts.
    pub async fn load_event_receipts(
        &self,
        receipt_type: ReceiptType,
        thread: ReceiptThread,
        event_id: &EventId,
    ) -> Result<Vec<(OwnedUserId, Receipt)>> {
        self.inner.load_event_receipts(receipt_type, thread, event_id).await.map_err(Into::into)
    }

    /// Get the push context for this room.
    ///
    /// Returns `None` if some data couldn't be found. This should only happen
    /// in brand new rooms, while we process its state.
    pub async fn push_context(&self) -> Result<Option<PushConditionRoomCtx>> {
        let room_id = self.room_id();
        let user_id = self.own_user_id();
        let room_info = self.clone_info();
        let member_count = room_info.active_members_count();

        let user_display_name = if let Some(member) = self.get_member_no_sync(user_id).await? {
            member.name().to_owned()
        } else {
            return Ok(None);
        };

        let power_levels = self
            .get_state_event_static::<RoomPowerLevelsEventContent>()
            .await?
            .and_then(|e| e.deserialize().ok())
            .map(|e| e.power_levels().into());

        Ok(Some(PushConditionRoomCtx {
            user_id: user_id.to_owned(),
            room_id: room_id.to_owned(),
            member_count: UInt::new(member_count).unwrap_or(UInt::MAX),
            user_display_name,
            power_levels,
        }))
    }

    /// Get the push actions for the given event with the current room state.
    ///
    /// Note that it is possible that no push action is returned because the
    /// current room state does not have all the required state events.
    pub async fn event_push_actions<T>(&self, event: &Raw<T>) -> Result<Option<Vec<Action>>> {
        let Some(push_context) = self.push_context().await? else {
            debug!("Could not aggregate push context");
            return Ok(None);
        };

        let push_rules = self.client().account().push_rules().await?;

        Ok(Some(push_rules.get_actions(event, &push_context).to_owned()))
    }

    /// The membership details of the (latest) invite for the logged-in user in
    /// this room.
    pub async fn invite_details(&self) -> Result<Invite> {
        let state = self.state();
        if state != RoomState::Invited {
            return Err(Error::WrongRoomState(WrongRoomState::new("Invited", state)));
        }

        let invitee = self
            .get_member_no_sync(self.own_user_id())
            .await?
            .ok_or_else(|| Error::UnknownError(Box::new(InvitationError::EventMissing)))?;
        let event = invitee.event();
        let inviter_id = event.sender();
        let inviter = self.get_member_no_sync(inviter_id).await?;
        Ok(Invite { invitee, inviter })
    }

    /// Forget this room.
    ///
    /// This communicates to the homeserver that it should forget the room.
    ///
    /// Only left rooms can be forgotten.
    pub async fn forget(&self) -> Result<()> {
        let state = self.state();
        if state != RoomState::Left {
            return Err(Error::WrongRoomState(WrongRoomState::new("Left", state)));
        }

        let request = forget_room::v3::Request::new(self.inner.room_id().to_owned());
        let _response = self.client.send(request, None).await?;
        self.client.store().remove_room(self.inner.room_id()).await?;

        Ok(())
    }

    fn ensure_room_joined(&self) -> Result<()> {
        let state = self.state();
        if state == RoomState::Joined {
            Ok(())
        } else {
            Err(Error::WrongRoomState(WrongRoomState::new("Joined", state)))
        }
    }

    /// Get the notification mode
    pub async fn notification_mode(&self) -> Option<RoomNotificationMode> {
        if !matches!(self.state(), RoomState::Joined) {
            return None;
        }
        let notification_settings = self.client().notification_settings().await;

        // Get the user-defined mode if available
        let notification_mode =
            notification_settings.get_user_defined_room_notification_mode(self.room_id()).await;
        if notification_mode.is_some() {
            notification_mode
        } else if let Ok(is_encrypted) = self.is_encrypted().await {
            // Otherwise, if encrypted status is available, get the default mode for this
            // type of room.
            // From the point of view of notification settings, a `one-to-one` room is one
            // that involves exactly two people.
            let is_one_to_one = IsOneToOne::from(self.active_members_count() == 2);
            let default_mode = notification_settings
                .get_default_room_notification_mode(IsEncrypted::from(is_encrypted), is_one_to_one)
                .await;
            Some(default_mode)
        } else {
            None
        }
    }

    /// Get the user-defined notification mode
    pub async fn user_defined_notification_mode(&self) -> Option<RoomNotificationMode> {
        if !matches!(self.state(), RoomState::Joined) {
            return None;
        }
        let notification_settings = self.client().notification_settings().await;

        // Get the user-defined mode if available
        notification_settings.get_user_defined_room_notification_mode(self.room_id()).await
    }

    /// Report an event as inappropriate to the homeserver's administrator.
    ///
    /// # Arguments
    ///
    /// * `event_id` - The ID of the event to report.
    /// * `score` - The score to rate this content.
    /// * `reason` - The reason the content is being reported.
    ///
    /// # Errors
    ///
    /// Returns an error if the room is not joined or if an error occurs with
    /// the request.
    pub async fn report_content(
        &self,
        event_id: OwnedEventId,
        score: Option<ReportedContentScore>,
        reason: Option<String>,
    ) -> Result<report_content::v3::Response> {
        let state = self.state();
        if state != RoomState::Joined {
            return Err(Error::WrongRoomState(WrongRoomState::new("Joined", state)));
        }

        let request = report_content::v3::Request::new(
            self.inner.room_id().to_owned(),
            event_id,
            score.map(Into::into),
            reason,
        );
        Ok(self.client.send(request, None).await?)
    }

    /// Set a flag on the room to indicate that the user has explicitly marked
    /// it as (un)read.
    pub async fn set_unread_flag(&self, unread: bool) -> Result<()> {
        let user_id =
            self.client.user_id().ok_or_else(|| Error::from(HttpError::AuthenticationRequired))?;

        let content = MarkedUnreadEventContent::new(unread);

        let request = set_room_account_data::v3::Request::new(
            user_id.to_owned(),
            self.inner.room_id().to_owned(),
            &content,
        )?;

        self.client.send(request, None).await?;
        Ok(())
    }

    /// Returns the [`RoomEventCache`] associated to this room, assuming the
    /// global [`EventCache`] has been enabled for subscription.
    pub async fn event_cache(
        &self,
    ) -> event_cache::Result<(RoomEventCache, Arc<EventCacheDropHandles>)> {
        let global_event_cache = self.client.event_cache();

        global_event_cache.for_room(self.room_id()).await.map(|(maybe_room, drop_handles)| {
            // SAFETY: the `RoomEventCache` must always been found, since we're constructing
            // from a `Room`.
            (maybe_room.unwrap(), drop_handles)
        })
    }

<<<<<<< HEAD
    /// Stores the given `ComposerDraft` in the state store using the current
    /// room id, as identifier.
    pub async fn save_composer_draft(&self, draft: ComposerDraft) -> Result<()> {
        let room_id = self.room_id().to_owned();
        let data = StateStoreDataValue::ComposerDraft(draft);
        self.client().store().set_kv_data(StateStoreDataKey::ComposerDraft(&room_id), data).await?;
        Ok(())
    }

    /// Retrieves the `ComposerDraft` stored in the state store for this room.
    pub async fn restore_composer_draft(&self) -> Result<Option<ComposerDraft>> {
        let room_id = self.room_id().to_owned();
        let data =
            self.client().store().get_kv_data(StateStoreDataKey::ComposerDraft(&room_id)).await?;
        Ok(data.and_then(|d| d.into_composer_draft()))
    }

    /// Removes the `ComposerDraft` stored in the state store for this room.
    pub async fn clear_composer_draft(&self) -> Result<()> {
        let room_id = self.room_id().to_owned();
        self.client().store().remove_kv_data(StateStoreDataKey::ComposerDraft(&room_id)).await?;
        Ok(())
=======
    /// This will only send a call notification event if appropriate.
    ///
    /// This function is supposed to be called whenever the user creates a room
    /// call. It will send a `m.call.notify` event if:
    ///  - there is not yet a running call.
    /// It will configure the notify type: ring or notify based on:
    ///  - is this a DM room -> ring
    ///  - is this a group with more than one other member -> notify
    pub async fn send_call_notification_if_needed(&self) -> Result<()> {
        if self.has_active_room_call() {
            return Ok(());
        }

        self.send_call_notification(
            self.room_id().to_string().to_owned(),
            ApplicationType::Call,
            if self.is_direct().await.unwrap_or(false) {
                NotifyType::Ring
            } else {
                NotifyType::Notify
            },
            Mentions::with_room_mention(),
        )
        .await?;

        Ok(())
    }

    /// Send a call notification event in the current room.
    ///
    /// This is only supposed to be used in **custom** situations where the user
    /// explicitly chooses to send a `m.call.notify` event to invite/notify
    /// someone explicitly in unusual conditions. The default should be to
    /// use `send_call_notification_if_needed` just before a new room call is
    /// created/joined.
    ///
    /// One example could be that the UI allows to start a call with a subset of
    /// users of the room members first. And then later on the user can
    /// invite more users to the call.
    pub async fn send_call_notification(
        &self,
        call_id: String,
        application: ApplicationType,
        notify_type: NotifyType,
        mentions: Mentions,
    ) -> Result<()> {
        let call_notify_event_content =
            CallNotifyEventContent::new(call_id, application, notify_type, mentions);
        self.send(call_notify_event_content).await?;
        Ok(())
    }
}

/// A wrapper for a weak client and a room id that allows to lazily retrieve a
/// room, only when needed.
pub(crate) struct WeakRoom {
    client: WeakClient,
    room_id: OwnedRoomId,
}

impl WeakRoom {
    /// Create a new `WeakRoom` given its weak components.
    pub fn new(client: WeakClient, room_id: OwnedRoomId) -> Self {
        Self { client, room_id }
    }

    /// Attempts to reconstruct the room.
    pub fn get(&self) -> Option<Room> {
        self.client.get().and_then(|client| client.get_room(&self.room_id))
>>>>>>> 7dd08c3b
    }
}

/// Details of the (latest) invite.
#[derive(Debug, Clone)]
pub struct Invite {
    /// Who has been invited.
    pub invitee: RoomMember,
    /// Who sent the invite.
    pub inviter: Option<RoomMember>,
}

#[derive(Error, Debug)]
enum InvitationError {
    #[error("No membership event found")]
    EventMissing,
}

/// Receipts to send all at once.
#[derive(Debug, Clone, Default)]
#[non_exhaustive]
pub struct Receipts {
    /// Fully-read marker (room account data).
    pub fully_read: Option<OwnedEventId>,
    /// Read receipt (public ephemeral room event).
    pub public_read_receipt: Option<OwnedEventId>,
    /// Read receipt (private ephemeral room event).
    pub private_read_receipt: Option<OwnedEventId>,
}

impl Receipts {
    /// Create an empty `Receipts`.
    pub fn new() -> Self {
        Self::default()
    }

    /// Set the last event the user has read.
    ///
    /// It means that the user has read all the events before this event.
    ///
    /// This is a private marker only visible by the user.
    ///
    /// Note that this is technically not a receipt as it is persisted in the
    /// room account data.
    pub fn fully_read_marker(mut self, event_id: impl Into<Option<OwnedEventId>>) -> Self {
        self.fully_read = event_id.into();
        self
    }

    /// Set the last event presented to the user and forward it to the other
    /// users in the room.
    ///
    /// This is used to reset the unread messages/notification count and
    /// advertise to other users the last event that the user has likely seen.
    pub fn public_read_receipt(mut self, event_id: impl Into<Option<OwnedEventId>>) -> Self {
        self.public_read_receipt = event_id.into();
        self
    }

    /// Set the last event presented to the user and don't forward it.
    ///
    /// This is used to reset the unread messages/notification count.
    pub fn private_read_receipt(mut self, event_id: impl Into<Option<OwnedEventId>>) -> Self {
        self.private_read_receipt = event_id.into();
        self
    }

    /// Whether this `Receipts` is empty.
    pub fn is_empty(&self) -> bool {
        self.fully_read.is_none()
            && self.public_read_receipt.is_none()
            && self.private_read_receipt.is_none()
    }
}

/// [Parent space](https://spec.matrix.org/v1.8/client-server-api/#mspaceparent-relationships)
/// listed by a room, possibly validated by checking the space's state.
#[derive(Debug)]
pub enum ParentSpace {
    /// The room recognizes the given room as its parent, and the parent
    /// recognizes it as its child.
    Reciprocal(Room),
    /// The room recognizes the given room as its parent, but the parent does
    /// not recognizes it as its child. However, the author of the
    /// `m.room.parent` event in the room has a sufficient power level in the
    /// parent to create the child event.
    WithPowerlevel(Room),
    /// The room recognizes the given room as its parent, but the parent does
    /// not recognizes it as its child.
    Illegitimate(Room),
    /// The room recognizes the given id as its parent room, but we cannot check
    /// whether the parent recognizes it as its child.
    Unverifiable(OwnedRoomId),
}

/// The score to rate an inappropriate content.
///
/// Must be a value between `0`, inoffensive, and `-100`, very offensive.
#[derive(Debug, Clone, Copy, PartialEq, Eq, PartialOrd, Ord)]
pub struct ReportedContentScore(i8);

impl ReportedContentScore {
    /// The smallest value that can be represented by this type.
    ///
    /// This is for very offensive content.
    pub const MIN: Self = Self(-100);

    /// The largest value that can be represented by this type.
    ///
    /// This is for inoffensive content.
    pub const MAX: Self = Self(0);

    /// Try to create a `ReportedContentScore` from the provided `i8`.
    ///
    /// Returns `None` if it is smaller than [`ReportedContentScore::MIN`] or
    /// larger than [`ReportedContentScore::MAX`] .
    ///
    /// This is the same as the `TryFrom<i8>` implementation for
    /// `ReportedContentScore`, except that it returns an `Option` instead
    /// of a `Result`.
    pub fn new(value: i8) -> Option<Self> {
        value.try_into().ok()
    }

    /// Create a `ReportedContentScore` from the provided `i8` clamped to the
    /// acceptable interval.
    ///
    /// The given value gets clamped into the closed interval between
    /// [`ReportedContentScore::MIN`] and [`ReportedContentScore::MAX`].
    pub fn new_saturating(value: i8) -> Self {
        if value > Self::MAX {
            Self::MAX
        } else if value < Self::MIN {
            Self::MIN
        } else {
            Self(value)
        }
    }

    /// The value of this score.
    pub fn value(&self) -> i8 {
        self.0
    }
}

impl PartialEq<i8> for ReportedContentScore {
    fn eq(&self, other: &i8) -> bool {
        self.0.eq(other)
    }
}

impl PartialEq<ReportedContentScore> for i8 {
    fn eq(&self, other: &ReportedContentScore) -> bool {
        self.eq(&other.0)
    }
}

impl PartialOrd<i8> for ReportedContentScore {
    fn partial_cmp(&self, other: &i8) -> Option<std::cmp::Ordering> {
        self.0.partial_cmp(other)
    }
}

impl PartialOrd<ReportedContentScore> for i8 {
    fn partial_cmp(&self, other: &ReportedContentScore) -> Option<std::cmp::Ordering> {
        self.partial_cmp(&other.0)
    }
}

impl From<ReportedContentScore> for Int {
    fn from(value: ReportedContentScore) -> Self {
        value.0.into()
    }
}

impl TryFrom<i8> for ReportedContentScore {
    type Error = TryFromReportedContentScoreError;

    fn try_from(value: i8) -> std::prelude::v1::Result<Self, Self::Error> {
        if value > Self::MAX || value < Self::MIN {
            Err(TryFromReportedContentScoreError(()))
        } else {
            Ok(Self(value))
        }
    }
}

impl TryFrom<i16> for ReportedContentScore {
    type Error = TryFromReportedContentScoreError;

    fn try_from(value: i16) -> std::prelude::v1::Result<Self, Self::Error> {
        let value = i8::try_from(value).map_err(|_| TryFromReportedContentScoreError(()))?;
        value.try_into()
    }
}

impl TryFrom<i32> for ReportedContentScore {
    type Error = TryFromReportedContentScoreError;

    fn try_from(value: i32) -> std::prelude::v1::Result<Self, Self::Error> {
        let value = i8::try_from(value).map_err(|_| TryFromReportedContentScoreError(()))?;
        value.try_into()
    }
}

impl TryFrom<i64> for ReportedContentScore {
    type Error = TryFromReportedContentScoreError;

    fn try_from(value: i64) -> std::prelude::v1::Result<Self, Self::Error> {
        let value = i8::try_from(value).map_err(|_| TryFromReportedContentScoreError(()))?;
        value.try_into()
    }
}

impl TryFrom<Int> for ReportedContentScore {
    type Error = TryFromReportedContentScoreError;

    fn try_from(value: Int) -> std::prelude::v1::Result<Self, Self::Error> {
        let value = i8::try_from(value).map_err(|_| TryFromReportedContentScoreError(()))?;
        value.try_into()
    }
}

/// The error type returned when a checked `ReportedContentScore` conversion
/// fails.
#[derive(Debug, Clone, Error)]
#[error("out of range conversion attempted")]
pub struct TryFromReportedContentScoreError(());

#[cfg(all(test, not(target_arch = "wasm32")))]
mod tests {
    use matrix_sdk_base::SessionMeta;
    use matrix_sdk_test::{
        async_test, test_json, JoinedRoomBuilder, StateTestEvent, SyncResponseBuilder,
    };
    use ruma::{device_id, int, user_id};
    use wiremock::{
        matchers::{header, method, path_regex},
        Mock, MockServer, ResponseTemplate,
    };

    use super::ReportedContentScore;
    use crate::{
        config::RequestConfig,
        matrix_auth::{MatrixSession, MatrixSessionTokens},
        Client,
    };

    #[cfg(all(feature = "sqlite", feature = "e2e-encryption"))]
    #[async_test]
    async fn test_cache_invalidation_while_encrypt() {
        use matrix_sdk_test::{message_like_event_content, DEFAULT_TEST_ROOM_ID};

        let sqlite_path = std::env::temp_dir().join("cache_invalidation_while_encrypt.db");
        let session = MatrixSession {
            meta: SessionMeta {
                user_id: user_id!("@example:localhost").to_owned(),
                device_id: device_id!("DEVICEID").to_owned(),
            },
            tokens: MatrixSessionTokens { access_token: "1234".to_owned(), refresh_token: None },
        };

        let client = Client::builder()
            .homeserver_url("http://localhost:1234")
            .request_config(RequestConfig::new().disable_retry())
            .sqlite_store(&sqlite_path, None)
            .build()
            .await
            .unwrap();
        client.matrix_auth().restore_session(session.clone()).await.unwrap();

        client.encryption().enable_cross_process_store_lock("client1".to_owned()).await.unwrap();

        // Mock receiving an event to create an internal room.
        let server = MockServer::start().await;
        {
            Mock::given(method("GET"))
                .and(path_regex(r"^/_matrix/client/r0/rooms/.*/state/m.*room.*encryption.?"))
                .and(header("authorization", "Bearer 1234"))
                .respond_with(
                    ResponseTemplate::new(200)
                        .set_body_json(&*test_json::sync_events::ENCRYPTION_CONTENT),
                )
                .mount(&server)
                .await;
            let response = SyncResponseBuilder::default()
                .add_joined_room(
                    JoinedRoomBuilder::default()
                        .add_state_event(StateTestEvent::Member)
                        .add_state_event(StateTestEvent::PowerLevels)
                        .add_state_event(StateTestEvent::Encryption),
                )
                .build_sync_response();
            client.base_client().receive_sync_response(response).await.unwrap();
        }

        let room = client.get_room(&DEFAULT_TEST_ROOM_ID).expect("Room should exist");

        // Step 1, preshare the room keys.
        room.preshare_room_key().await.unwrap();

        // Step 2, force lock invalidation by pretending another client obtained the
        // lock.
        {
            let client = Client::builder()
                .homeserver_url("http://localhost:1234")
                .request_config(RequestConfig::new().disable_retry())
                .sqlite_store(&sqlite_path, None)
                .build()
                .await
                .unwrap();
            client.matrix_auth().restore_session(session.clone()).await.unwrap();
            client
                .encryption()
                .enable_cross_process_store_lock("client2".to_owned())
                .await
                .unwrap();

            let guard = client.encryption().spin_lock_store(None).await.unwrap();
            assert!(guard.is_some());
        }

        // Step 3, take the crypto-store lock.
        let guard = client.encryption().spin_lock_store(None).await.unwrap();
        assert!(guard.is_some());

        // Step 4, try to encrypt a message.
        let olm = client.olm_machine().await;
        let olm = olm.as_ref().expect("Olm machine wasn't started");

        // Now pretend we're encrypting an event; the olm machine shouldn't rely on
        // caching the outgoing session before.
        let _encrypted_content = olm
            .encrypt_room_event_raw(room.room_id(), "test-event", &message_like_event_content!({}))
            .await
            .unwrap();
    }

    #[test]
    fn reported_content_score() {
        // i8
        let score = ReportedContentScore::new(0).unwrap();
        assert_eq!(score.value(), 0);
        let score = ReportedContentScore::new(-50).unwrap();
        assert_eq!(score.value(), -50);
        let score = ReportedContentScore::new(-100).unwrap();
        assert_eq!(score.value(), -100);
        assert_eq!(ReportedContentScore::new(10), None);
        assert_eq!(ReportedContentScore::new(-110), None);

        let score = ReportedContentScore::new_saturating(0);
        assert_eq!(score.value(), 0);
        let score = ReportedContentScore::new_saturating(-50);
        assert_eq!(score.value(), -50);
        let score = ReportedContentScore::new_saturating(-100);
        assert_eq!(score.value(), -100);
        let score = ReportedContentScore::new_saturating(10);
        assert_eq!(score, ReportedContentScore::MAX);
        let score = ReportedContentScore::new_saturating(-110);
        assert_eq!(score, ReportedContentScore::MIN);

        // i16
        let score = ReportedContentScore::try_from(0i16).unwrap();
        assert_eq!(score.value(), 0);
        let score = ReportedContentScore::try_from(-100i16).unwrap();
        assert_eq!(score.value(), -100);
        ReportedContentScore::try_from(10i16).unwrap_err();
        ReportedContentScore::try_from(-110i16).unwrap_err();

        // i32
        let score = ReportedContentScore::try_from(0i32).unwrap();
        assert_eq!(score.value(), 0);
        let score = ReportedContentScore::try_from(-100i32).unwrap();
        assert_eq!(score.value(), -100);
        ReportedContentScore::try_from(10i32).unwrap_err();
        ReportedContentScore::try_from(-110i32).unwrap_err();

        // i64
        let score = ReportedContentScore::try_from(0i64).unwrap();
        assert_eq!(score.value(), 0);
        let score = ReportedContentScore::try_from(-100i64).unwrap();
        assert_eq!(score.value(), -100);
        ReportedContentScore::try_from(10i64).unwrap_err();
        ReportedContentScore::try_from(-110i64).unwrap_err();

        // Int
        let score = ReportedContentScore::try_from(int!(0)).unwrap();
        assert_eq!(score.value(), 0);
        let score = ReportedContentScore::try_from(int!(-100)).unwrap();
        assert_eq!(score.value(), -100);
        ReportedContentScore::try_from(int!(10)).unwrap_err();
        ReportedContentScore::try_from(int!(-110)).unwrap_err();
    }
}<|MERGE_RESOLUTION|>--- conflicted
+++ resolved
@@ -2631,30 +2631,6 @@
         })
     }
 
-<<<<<<< HEAD
-    /// Stores the given `ComposerDraft` in the state store using the current
-    /// room id, as identifier.
-    pub async fn save_composer_draft(&self, draft: ComposerDraft) -> Result<()> {
-        let room_id = self.room_id().to_owned();
-        let data = StateStoreDataValue::ComposerDraft(draft);
-        self.client().store().set_kv_data(StateStoreDataKey::ComposerDraft(&room_id), data).await?;
-        Ok(())
-    }
-
-    /// Retrieves the `ComposerDraft` stored in the state store for this room.
-    pub async fn restore_composer_draft(&self) -> Result<Option<ComposerDraft>> {
-        let room_id = self.room_id().to_owned();
-        let data =
-            self.client().store().get_kv_data(StateStoreDataKey::ComposerDraft(&room_id)).await?;
-        Ok(data.and_then(|d| d.into_composer_draft()))
-    }
-
-    /// Removes the `ComposerDraft` stored in the state store for this room.
-    pub async fn clear_composer_draft(&self) -> Result<()> {
-        let room_id = self.room_id().to_owned();
-        self.client().store().remove_kv_data(StateStoreDataKey::ComposerDraft(&room_id)).await?;
-        Ok(())
-=======
     /// This will only send a call notification event if appropriate.
     ///
     /// This function is supposed to be called whenever the user creates a room
@@ -2706,6 +2682,30 @@
         self.send(call_notify_event_content).await?;
         Ok(())
     }
+
+    /// Stores the given `ComposerDraft` in the state store using the current
+    /// room id, as identifier.
+    pub async fn save_composer_draft(&self, draft: ComposerDraft) -> Result<()> {
+        let room_id = self.room_id().to_owned();
+        let data = StateStoreDataValue::ComposerDraft(draft);
+        self.client.store().set_kv_data(StateStoreDataKey::ComposerDraft(&room_id), data).await?;
+        Ok(())
+    }
+
+    /// Retrieves the `ComposerDraft` stored in the state store for this room.
+    pub async fn restore_composer_draft(&self) -> Result<Option<ComposerDraft>> {
+        let room_id = self.room_id().to_owned();
+        let data =
+            self.client.store().get_kv_data(StateStoreDataKey::ComposerDraft(&room_id)).await?;
+        Ok(data.and_then(|d| d.into_composer_draft()))
+    }
+
+    /// Removes the `ComposerDraft` stored in the state store for this room.
+    pub async fn clear_composer_draft(&self) -> Result<()> {
+        let room_id = self.room_id().to_owned();
+        self.client.store().remove_kv_data(StateStoreDataKey::ComposerDraft(&room_id)).await?;
+        Ok(())
+    }
 }
 
 /// A wrapper for a weak client and a room id that allows to lazily retrieve a
@@ -2724,7 +2724,6 @@
     /// Attempts to reconstruct the room.
     pub fn get(&self) -> Option<Room> {
         self.client.get().and_then(|client| client.get_room(&self.room_id))
->>>>>>> 7dd08c3b
     }
 }
 
