--- conflicted
+++ resolved
@@ -188,16 +188,12 @@
 };
 use matrix_sdk_base::{crypto::qr_login::QrCodeData, once_cell::sync::OnceCell, SessionMeta};
 use rand::{rngs::StdRng, Rng, SeedableRng};
-<<<<<<< HEAD
 use ruma::{
     api::client::discovery::{
         discover_homeserver::AuthenticationServerInfo, get_authentication_issuer,
     },
     OwnedDeviceId,
 };
-=======
-use ruma::api::client::discovery::get_authentication_issuer;
->>>>>>> dc2b9ed8
 use serde::{Deserialize, Serialize};
 use sha2::Digest as _;
 use thiserror::Error;
@@ -225,16 +221,12 @@
     },
 };
 use crate::{
-<<<<<<< HEAD
     authentication::{
         qrcode::{ExistingAuthGrantDings, LoginWithQrCode},
         AuthData,
     },
     client::SessionChange,
     Client, HttpError, RefreshTokenError, Result,
-=======
-    authentication::AuthData, client::SessionChange, Client, HttpError, RefreshTokenError, Result,
->>>>>>> dc2b9ed8
 };
 
 pub(crate) struct OidcCtx {
@@ -362,13 +354,6 @@
     /// authenticating via OpenID Connect ([MSC3861]).
     ///
     /// [MSC3861]: https://github.com/matrix-org/matrix-spec-proposals/pull/3861
-    pub async fn fetch_authentication_issuer(&self) -> Result<String, HttpError> {
-        let response =
-            self.client.send(get_authentication_issuer::msc2965::Request::new(), None).await?;
-
-        Ok(response.issuer)
-    }
-
     pub async fn fetch_authentication_issuer(&self) -> Result<String, HttpError> {
         let response =
             self.client.send(get_authentication_issuer::msc2965::Request::new(), None).await?;
