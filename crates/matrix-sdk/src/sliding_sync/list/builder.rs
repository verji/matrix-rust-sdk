//! Builder for [`SlidingSyncList`].

use std::{
    collections::BTreeMap,
    convert::identity,
    fmt,
    ops::RangeInclusive,
    sync::{Arc, RwLock as StdRwLock},
};

use eyeball::unique::Observable;
use eyeball_im::ObservableVector;
use imbl::Vector;
use ruma::{api::client::sync::sync_events::v4, events::StateEventType, OwnedRoomId};
use tokio::sync::mpsc::Sender;

use super::{
    super::SlidingSyncInternalMessage, Bound, SlidingSyncList, SlidingSyncListCachePolicy,
    SlidingSyncListInner, SlidingSyncListRequestGenerator, SlidingSyncMode, SlidingSyncState,
};
use crate::{
    sliding_sync::{cache::restore_sliding_sync_list, FrozenSlidingSyncRoom},
    Client, RoomListEntry,
};

/// The default name for the full sync list.
pub const FULL_SYNC_LIST_NAME: &str = "full-sync";

/// Data that might have been read from the cache.
#[derive(Clone)]
struct SlidingSyncListCachedData {
    /// Total number of rooms that is possible to interact with the given list.
    /// See also comment of [`SlidingSyncList::maximum_number_of_rooms`].
    /// May be reloaded from the cache.
    maximum_number_of_rooms: Option<u32>,

    /// List of room entries.
    /// May be reloaded from the cache.
    room_list: Vector<RoomListEntry>,
}

/// Builder for [`SlidingSyncList`].
#[derive(Clone)]
pub struct SlidingSyncListBuilder {
    sync_mode: SlidingSyncMode,
    sort: Vec<String>,
    required_state: Vec<(StateEventType, String)>,
    full_sync_batch_size: u32,
    full_sync_maximum_number_of_rooms_to_fetch: Option<u32>,
    filters: Option<v4::SyncRequestListFilters>,
    timeline_limit: Option<Bound>,
    name: String,
    ranges: Vec<RangeInclusive<Bound>>,

    /// Should this list be cached and reloaded from the cache?
    cache_policy: SlidingSyncListCachePolicy,

    /// If set, temporary data that's been read from the cache, reloaded from a
    /// `FrozenSlidingSyncList`.
    reloaded_cached_data: Option<SlidingSyncListCachedData>,

    once_built: Arc<Box<dyn Fn(SlidingSyncList) -> SlidingSyncList + Send + Sync>>,
}

// Print debug values for the builder, except `once_built` which is ignored.
impl fmt::Debug for SlidingSyncListBuilder {
    fn fmt(&self, formatter: &mut fmt::Formatter<'_>) -> fmt::Result {
        formatter
            .debug_struct("SlidingSyncListBuilder")
            .field("sync_mode", &self.sync_mode)
            .field("sort", &self.sort)
            .field("required_state", &self.required_state)
            .field("full_sync_batch_size", &self.full_sync_batch_size)
            .field(
                "full_sync_maximum_number_of_rooms_to_fetch",
                &self.full_sync_maximum_number_of_rooms_to_fetch,
            )
            .field("filters", &self.filters)
            .field("timeline_limit", &self.timeline_limit)
            .field("name", &self.name)
            .field("ranges", &self.ranges)
            .finish_non_exhaustive()
    }
}

impl SlidingSyncListBuilder {
    pub(super) fn new(name: impl Into<String>) -> Self {
        Self {
            sync_mode: SlidingSyncMode::default(),
            sort: vec!["by_recency".to_owned(), "by_name".to_owned()],
            required_state: vec![
                (StateEventType::RoomEncryption, "".to_owned()),
                (StateEventType::RoomTombstone, "".to_owned()),
            ],
            full_sync_batch_size: 20,
            full_sync_maximum_number_of_rooms_to_fetch: None,
            filters: None,
            timeline_limit: None,
            name: name.into(),
            ranges: Vec::new(),
            reloaded_cached_data: None,
            cache_policy: SlidingSyncListCachePolicy::Disabled,
            once_built: Arc::new(Box::new(identity)),
        }
    }

<<<<<<< HEAD
    /// Declare a callback that is called when a list is built.
=======
    /// Runs a callback once the list has been built.
    ///
    /// If the list was cached, then the cached fields won't be available in
    /// this callback. Use the streams to get published versions of the
    /// cached fields, once they've been set.
>>>>>>> 923d4255
    pub fn once_built<C>(mut self, callback: C) -> Self
    where
        C: Fn(SlidingSyncList) -> SlidingSyncList + Send + Sync + 'static,
    {
        self.once_built = Arc::new(Box::new(callback));
        self
    }

    /// Create a Builder set up for full sync.
    pub fn default_with_fullsync() -> Self {
        Self::new(FULL_SYNC_LIST_NAME).sync_mode(SlidingSyncMode::Paging)
    }

    /// Which SlidingSyncMode to start this list under.
    pub fn sync_mode(mut self, value: SlidingSyncMode) -> Self {
        self.sync_mode = value;
        self
    }

    /// Sort the room list by this.
    pub fn sort(mut self, value: Vec<String>) -> Self {
        self.sort = value;
        self
    }

    /// Required states to return per room.
    pub fn required_state(mut self, value: Vec<(StateEventType, String)>) -> Self {
        self.required_state = value;
        self
    }

    /// When doing a full-sync, this method defines the value by which ranges of
    /// rooms will be extended.
    pub fn full_sync_batch_size(mut self, value: u32) -> Self {
        self.full_sync_batch_size = value;
        self
    }

    /// When doing a full-sync, this method defines the total limit of rooms to
    /// load (it can be useful for gigantic accounts).
    pub fn full_sync_maximum_number_of_rooms_to_fetch(
        mut self,
        value: impl Into<Option<u32>>,
    ) -> Self {
        self.full_sync_maximum_number_of_rooms_to_fetch = value.into();
        self
    }

    /// Any filters to apply to the query.
    pub fn filters(mut self, value: Option<v4::SyncRequestListFilters>) -> Self {
        self.filters = value;
        self
    }

    /// Set the limit of regular events to fetch for the timeline.
    pub fn timeline_limit(mut self, timeline_limit: Bound) -> Self {
        self.timeline_limit = Some(timeline_limit);
        self
    }

    /// Reset the limit of regular events to fetch for the timeline. It is left
    /// to the server to decide how many to send back
    pub fn no_timeline_limit(mut self) -> Self {
        self.timeline_limit = Default::default();
        self
    }

    /// Set the ranges to fetch.
    pub fn ranges(mut self, ranges: Vec<RangeInclusive<Bound>>) -> Self {
        self.ranges = ranges;
        self
    }

    /// Set a single range to fetch.
    pub fn set_range(mut self, range: RangeInclusive<Bound>) -> Self {
        self.ranges = vec![range];
        self
    }

    /// Set the ranges to fetch.
    pub fn add_range(mut self, range: RangeInclusive<Bound>) -> Self {
        self.ranges.push(range);
        self
    }

    /// Reset the ranges to fetch.
    pub fn reset_ranges(mut self) -> Self {
        self.ranges.clear();
        self
    }

    /// Marks this list as sync'd from the cache, and attempts to reload it from
    /// storage.
    ///
    /// Returns a mapping of the room's data read from the cache, to be
    /// incorporated into the `SlidingSync` bookkeepping.
    pub(in super::super) async fn set_cached_and_reload(
        &mut self,
        client: &Client,
        storage_key: &str,
    ) -> crate::Result<BTreeMap<OwnedRoomId, FrozenSlidingSyncRoom>> {
        self.cache_policy = SlidingSyncListCachePolicy::Enabled;
        if let Some(frozen_list) =
            restore_sliding_sync_list(client.store(), storage_key, &self.name).await?
        {
            assert!(
                self.reloaded_cached_data.is_none(),
                "can't call `set_cached_and_reload` twice"
            );
            self.reloaded_cached_data = Some(SlidingSyncListCachedData {
                maximum_number_of_rooms: frozen_list.maximum_number_of_rooms,
                room_list: frozen_list.room_list,
            });
            Ok(frozen_list.rooms)
        } else {
            Ok(Default::default())
        }
    }

    /// Build the list.
    pub(in super::super) fn build(
        self,
        sliding_sync_internal_channel_sender: Sender<SlidingSyncInternalMessage>,
    ) -> SlidingSyncList {
        let request_generator = match &self.sync_mode {
            SlidingSyncMode::Paging => SlidingSyncListRequestGenerator::new_paging(
                self.full_sync_batch_size,
                self.full_sync_maximum_number_of_rooms_to_fetch,
            ),

            SlidingSyncMode::Growing => SlidingSyncListRequestGenerator::new_growing(
                self.full_sync_batch_size,
                self.full_sync_maximum_number_of_rooms_to_fetch,
            ),

            SlidingSyncMode::Selective => SlidingSyncListRequestGenerator::new_selective(),
        };

        let list = SlidingSyncList {
            inner: Arc::new(SlidingSyncListInner {
                // From the builder
                sync_mode: self.sync_mode,
                sort: self.sort,
                required_state: self.required_state,
                filters: self.filters,
                timeline_limit: StdRwLock::new(Observable::new(self.timeline_limit)),
                name: self.name,
                ranges: StdRwLock::new(Observable::new(self.ranges)),
                cache_policy: self.cache_policy,

                // Computed from the builder.
                request_generator: StdRwLock::new(request_generator),

                // Values read from deserialization, or that are still equal to the default values
                // otherwise.
                state: StdRwLock::new(Observable::new(Default::default())),
                maximum_number_of_rooms: StdRwLock::new(Observable::new(None)),
                room_list: StdRwLock::new(ObservableVector::from(Vector::new())),

                sliding_sync_internal_channel_sender,
            }),
        };

        let once_built = self.once_built;

        let list = once_built(list);

        // If we reloaded from the cache, update values in the list here.
        //
        // Note about ordering: because of the contract with the observables, the
        // initial values, if filled, have to be observable in the `once_built`
        // callback. That's why we're doing this here *after* constructing the
        // list, and not a few lines above.

        if let Some(SlidingSyncListCachedData { maximum_number_of_rooms, room_list }) =
            self.reloaded_cached_data
        {
            // Mark state as preloaded.
            Observable::set(&mut list.inner.state.write().unwrap(), SlidingSyncState::Preloaded);

            // Reload values.
            Observable::set(
                &mut list.inner.maximum_number_of_rooms.write().unwrap(),
                maximum_number_of_rooms,
            );

            let mut prev_room_list = list.inner.room_list.write().unwrap();
            assert!(prev_room_list.is_empty(), "room list was empty on creation above!");
            prev_room_list.append(room_list);
        }

        list
    }
}<|MERGE_RESOLUTION|>--- conflicted
+++ resolved
@@ -104,15 +104,11 @@
         }
     }
 
-<<<<<<< HEAD
-    /// Declare a callback that is called when a list is built.
-=======
     /// Runs a callback once the list has been built.
     ///
     /// If the list was cached, then the cached fields won't be available in
     /// this callback. Use the streams to get published versions of the
     /// cached fields, once they've been set.
->>>>>>> 923d4255
     pub fn once_built<C>(mut self, callback: C) -> Self
     where
         C: Fn(SlidingSyncList) -> SlidingSyncList + Send + Sync + 'static,
