--- conflicted
+++ resolved
@@ -59,11 +59,7 @@
 tokio = { workspace = true }
 thiserror = { workspace = true }
 tracing = { workspace = true, features = ["attributes"] }
-<<<<<<< HEAD
-url = "2.5.0"
-=======
 url = { workspace = true }
->>>>>>> cbb92cac
 ulid = { version = "1.0.0", optional = true }
 uniffi = { workspace = true, optional = true }
 vodozemac = { workspace = true }
@@ -89,7 +85,6 @@
 # required for async_test macro
 stream_assert = { workspace = true }
 tokio = { workspace = true, features = ["macros", "rt-multi-thread"] }
-similar-asserts = "1.5.0"
 
 [lints]
 workspace = true