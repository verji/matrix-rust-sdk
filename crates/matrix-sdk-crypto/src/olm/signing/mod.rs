--- conflicted
+++ resolved
@@ -391,42 +391,6 @@
 
     async fn public_keys(
         &self,
-<<<<<<< HEAD
-    ) -> Result<ReadOnlyOwnUserIdentity, SignatureError> {
-        let master = self
-            .master_key
-            .lock()
-            .await
-            .as_ref()
-            .ok_or(SignatureError::MissingSigningKey)?
-            .public_key()
-            .clone();
-
-        let mut self_signing = self
-            .self_signing_key
-            .lock()
-            .await
-            .as_ref()
-            .ok_or(SignatureError::MissingSigningKey)?
-            .public_key()
-            .clone();
-
-        self.master_key
-            .lock()
-            .await
-            .as_ref()
-            .ok_or(SignatureError::MissingSigningKey)?
-            .sign_subkey(self_signing.as_mut());
-
-        let mut user_signing = self
-            .user_signing_key
-            .lock()
-            .await
-            .as_ref()
-            .ok_or(SignatureError::MissingSigningKey)?
-            .public_key()
-            .clone();
-=======
     ) -> Result<(MasterPubkey, SelfSigningPubkey, UserSigningPubkey), SignatureError> {
         let master_private_key = self.master_key.lock().await;
         let master_private_key =
@@ -453,14 +417,6 @@
         &self,
     ) -> Result<ReadOnlyOwnUserIdentity, SignatureError> {
         let (master, self_signing, user_signing) = self.public_keys().await?;
->>>>>>> cbb92cac
-
-        self.master_key
-            .lock()
-            .await
-            .as_ref()
-            .ok_or(SignatureError::MissingSigningKey)?
-            .sign_subkey(user_signing.as_mut());
 
         let identity = ReadOnlyOwnUserIdentity::new(master, self_signing, user_signing)?;
         identity.mark_as_verified();
