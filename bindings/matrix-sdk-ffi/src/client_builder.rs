use std::{fs, path::PathBuf, sync::Arc};

use futures_util::StreamExt;
use matrix_sdk::{
    crypto::qr_login::{CryptoQrCodeDecodeError, QrCodeModeData},
    encryption::{BackupDownloadStrategy, EncryptionSettings},
    reqwest::Certificate,
    ruma::{
        api::{error::UnknownVersionError, MatrixVersion},
        ServerName, UserId,
    },
    Client as MatrixClient, ClientBuildError as MatrixClientBuildError,
    ClientBuilder as MatrixClientBuilder, IdParseError,
};
use sanitize_filename_reader_friendly::sanitize;
use url::Url;
use zeroize::Zeroizing;

use super::{client::Client, RUNTIME};
use crate::{
    authentication_service::OidcConfiguration, client::ClientSessionDelegate, error::ClientError,
    helpers::unwrap_or_clone_arc, task_handle::TaskHandle,
};

/// A list of bytes containing a certificate in DER or PEM form.
pub type CertificateBytes = Vec<u8>;

#[derive(Debug, Clone)]
enum HomeserverConfig {
    Url(String),
    ServerName(String),
    ServerNameOrUrl(String),
}

#[derive(Debug, uniffi::Object)]
pub struct QrCodeData {
    inner: matrix_sdk::crypto::qr_login::QrCodeData,
}

#[uniffi::export]
impl QrCodeData {
    #[uniffi::constructor]
    pub fn from_bytes(bytes: &[u8]) -> Result<Arc<Self>, QrCodeDecodeError> {
        Ok(Self { inner: matrix_sdk::crypto::qr_login::QrCodeData::from_bytes(bytes)? }.into())
    }
}

#[derive(Debug, thiserror::Error, uniffi::Error)]
#[uniffi(flat_error)]
enum QrCodeDecodeError {
    #[error("Error decoding QR code: {0:?}")]
    Crypto(#[from] CryptoQrCodeDecodeError),
}

/// Enum describing the progress of the QR-code login.
#[derive(Debug, Default, Clone, uniffi::Enum)]
pub enum QrLoginProgress {
    /// The login process is starting.
    #[default]
    Starting,
    /// We established a secure channel with the other device.
    EstablishingSecureChannel {
        /// The check code that the device should display so the other device
        /// can confirm that the channel is secure as well.
        check_code: u8,
        /// The string representation of the check code, will be guaranteed to
        /// be 2 characters long, preserving the leading zero if the
        /// first digit is a zero.
        check_code_string: String,
    },
    /// We are waiting for the login and for the OIDC provider to give us an
    /// access token.
    WaitingForToken { user_code: String },
    /// The login has successfully finished.
    Done,
}

#[uniffi::export(callback_interface)]
pub trait QrLoginProgressListener: Sync + Send {
    fn on_update(&self, state: QrLoginProgress);
}

impl From<matrix_sdk::authentication::qrcode::LoginProgress> for QrLoginProgress {
    fn from(value: matrix_sdk::authentication::qrcode::LoginProgress) -> Self {
        use matrix_sdk::authentication::qrcode::LoginProgress;
        match value {
            LoginProgress::Starting => Self::Starting,
            LoginProgress::EstablishingSecureChannel { check_code } => {
                let check_code = check_code.to_digit();

                Self::EstablishingSecureChannel {
                    check_code,
                    check_code_string: format!("{check_code:02}"),
                }
            }
            LoginProgress::WaitingForToken { user_code } => Self::WaitingForToken { user_code },
            LoginProgress::Done => Self::Done,
        }
    }
}

#[derive(Debug, thiserror::Error, uniffi::Error)]
#[uniffi(flat_error)]
pub enum ClientBuildError {
    #[error(transparent)]
    Sdk(#[from] MatrixClientBuildError),
    #[error("Failed to build the client: {message}")]
    Generic { message: String },
}

impl From<IdParseError> for ClientBuildError {
    fn from(e: IdParseError) -> ClientBuildError {
        ClientBuildError::Generic { message: format!("{e:#}") }
    }
}

impl From<std::io::Error> for ClientBuildError {
    fn from(e: std::io::Error) -> ClientBuildError {
        ClientBuildError::Generic { message: format!("{e:#}") }
    }
}

impl From<url::ParseError> for ClientBuildError {
    fn from(e: url::ParseError) -> ClientBuildError {
        ClientBuildError::Generic { message: format!("{e:#}") }
    }
}

impl From<ClientError> for ClientBuildError {
    fn from(e: ClientError) -> ClientBuildError {
        ClientBuildError::Generic { message: format!("{e:#}") }
    }
}

#[derive(Clone, uniffi::Object)]
pub struct ClientBuilder {
    base_path: Option<String>,
    username: Option<String>,
    homeserver_cfg: Option<HomeserverConfig>,
    server_versions: Option<Vec<String>>,
    passphrase: Zeroizing<Option<String>>,
    user_agent: Option<String>,
    sliding_sync_proxy: Option<String>,
    proxy: Option<String>,
    disable_ssl_verification: bool,
    disable_automatic_token_refresh: bool,
    inner: MatrixClientBuilder,
    cross_process_refresh_lock_id: Option<String>,
    session_delegate: Option<Arc<dyn ClientSessionDelegate>>,
    additional_root_certificates: Vec<Vec<u8>>,
    encryption_settings: EncryptionSettings,
}

#[uniffi::export(async_runtime = "tokio")]
impl ClientBuilder {
    #[uniffi::constructor]
    pub fn new() -> Arc<Self> {
        Arc::new(Self {
            base_path: None,
            username: None,
            homeserver_cfg: None,
            server_versions: None,
            passphrase: Zeroizing::new(None),
            user_agent: None,
            sliding_sync_proxy: None,
            proxy: None,
            disable_ssl_verification: false,
            disable_automatic_token_refresh: false,
            inner: MatrixClient::builder(),
            cross_process_refresh_lock_id: None,
            session_delegate: None,
            additional_root_certificates: Default::default(),
            encryption_settings: EncryptionSettings {
                auto_enable_cross_signing: false,
                backup_download_strategy:
                    matrix_sdk::encryption::BackupDownloadStrategy::AfterDecryptionFailure,
                auto_enable_backups: false,
            },
        })
    }

    pub fn enable_cross_process_refresh_lock(
        self: Arc<Self>,
        process_id: String,
        session_delegate: Box<dyn ClientSessionDelegate>,
    ) -> Arc<Self> {
        self.enable_cross_process_refresh_lock_inner(process_id, session_delegate.into())
    }

    pub fn set_session_delegate(
        self: Arc<Self>,
        session_delegate: Box<dyn ClientSessionDelegate>,
    ) -> Arc<Self> {
        let mut builder = unwrap_or_clone_arc(self);
        builder.session_delegate = Some(session_delegate.into());
        Arc::new(builder)
    }

    pub fn base_path(self: Arc<Self>, path: String) -> Arc<Self> {
        let mut builder = unwrap_or_clone_arc(self);
        builder.base_path = Some(path);
        Arc::new(builder)
    }

    pub fn username(self: Arc<Self>, username: String) -> Arc<Self> {
        let mut builder = unwrap_or_clone_arc(self);
        builder.username = Some(username);
        Arc::new(builder)
    }

    pub fn server_versions(self: Arc<Self>, versions: Vec<String>) -> Arc<Self> {
        let mut builder = unwrap_or_clone_arc(self);
        builder.server_versions = Some(versions);
        Arc::new(builder)
    }

    pub fn server_name(self: Arc<Self>, server_name: String) -> Arc<Self> {
        let mut builder = unwrap_or_clone_arc(self);
        builder.homeserver_cfg = Some(HomeserverConfig::ServerName(server_name));
        Arc::new(builder)
    }

    pub fn homeserver_url(self: Arc<Self>, url: String) -> Arc<Self> {
        let mut builder = unwrap_or_clone_arc(self);
        builder.homeserver_cfg = Some(HomeserverConfig::Url(url));
        Arc::new(builder)
    }

    pub fn server_name_or_homeserver_url(self: Arc<Self>, server_name_or_url: String) -> Arc<Self> {
        let mut builder = unwrap_or_clone_arc(self);
        builder.homeserver_cfg = Some(HomeserverConfig::ServerNameOrUrl(server_name_or_url));
        Arc::new(builder)
    }

    pub fn passphrase(self: Arc<Self>, passphrase: Option<String>) -> Arc<Self> {
        let mut builder = unwrap_or_clone_arc(self);
        builder.passphrase = Zeroizing::new(passphrase);
        Arc::new(builder)
    }

    pub fn user_agent(self: Arc<Self>, user_agent: String) -> Arc<Self> {
        let mut builder = unwrap_or_clone_arc(self);
        builder.user_agent = Some(user_agent);
        Arc::new(builder)
    }

    pub fn sliding_sync_proxy(self: Arc<Self>, sliding_sync_proxy: Option<String>) -> Arc<Self> {
        let mut builder = unwrap_or_clone_arc(self);
        builder.sliding_sync_proxy = sliding_sync_proxy;
        Arc::new(builder)
    }

    pub fn proxy(self: Arc<Self>, url: String) -> Arc<Self> {
        let mut builder = unwrap_or_clone_arc(self);
        builder.proxy = Some(url);
        Arc::new(builder)
    }

    pub fn disable_ssl_verification(self: Arc<Self>) -> Arc<Self> {
        let mut builder = unwrap_or_clone_arc(self);
        builder.disable_ssl_verification = true;
        Arc::new(builder)
    }

    pub fn disable_automatic_token_refresh(self: Arc<Self>) -> Arc<Self> {
        let mut builder = unwrap_or_clone_arc(self);
        builder.disable_automatic_token_refresh = true;
        Arc::new(builder)
    }

    pub fn add_root_certificates(
        self: Arc<Self>,
        certificates: Vec<CertificateBytes>,
    ) -> Arc<Self> {
        let mut builder = unwrap_or_clone_arc(self);
        builder.additional_root_certificates = certificates;

        Arc::new(builder)
    }

    pub fn auto_enable_cross_signing(
        self: Arc<Self>,
        auto_enable_cross_signing: bool,
    ) -> Arc<Self> {
        let mut builder = unwrap_or_clone_arc(self);
        builder.encryption_settings.auto_enable_cross_signing = auto_enable_cross_signing;
        Arc::new(builder)
    }
<<<<<<< HEAD

    /// Finish the building of the client and attempt to log in using the
    /// provided [`QrCodeData`].
    pub async fn build_with_qr_code(
        self: Arc<Self>,
        qr_code_data: &QrCodeData,
        oidc_configuration: &OidcConfiguration,
        progress_listener: Box<dyn QrLoginProgressListener>,
    ) -> Result<Arc<Client>, ClientBuildError> {
        if let QrCodeModeData::Reciprocate { homeserver_url } = &qr_code_data.inner.mode {
            let mut builder = self.server_name_or_homeserver_url(homeserver_url.to_string());
            let uuid = uuid::Uuid::new_v4().to_string();

            // If a base directory was configured, create a random subdirectory, we will
            // rename this directory later on.
            let directories = if let Some(base_path) = &builder.base_path {
                let base_directory = PathBuf::from(base_path);
                let random_dir = base_directory.join(&uuid);

                tracing::debug!("Setting the Client storage path to {random_dir:?}");

                builder = builder.base_path(random_dir.to_str().unwrap().to_string());

                Some((base_directory, random_dir))
            } else {
                None
            };

            let client = builder.build().await?;

            // TODO: Check for SS support here.
            if client.sliding_sync_proxy().is_none() {
                todo!()
            }

            let client_metadata = oidc_configuration.try_into().unwrap();

            let oidc = client.inner.oidc();
            let login = oidc.login_with_qr_code(&qr_code_data.inner, client_metadata);

            let mut progress = login.subscribe_to_progress();

            let _progress_task = TaskHandle::new(RUNTIME.spawn(async move {
                while let Some(state) = progress.next().await {
                    progress_listener.on_update(state.into());
                }
            }));

            login.await.unwrap();

            // Clients want to scope the per-client directory by the user ID, but the user
            // ID is only available once we logged in. So rename the uuid based
            // directory into the user name's directory.
            if let Some((base_directory, random_dir)) = directories {
                let user_id = client.user_id().unwrap();
                let user_dir = base_directory.join(sanitize(&user_id));

                tracing::debug!(
                    "Renaming the Client storage path from {random_dir:?} to {user_dir:?}"
                );

                fs::rename(random_dir, user_dir).unwrap();
            }

            Ok(client)
        } else {
            todo!()
        }
    }
}
=======
>>>>>>> 16eb449c

    /// Select a strategy to download room keys from the backup. By default
    /// we download after a decryption failure.
    ///
    /// Take a look at the [`BackupDownloadStrategy`] enum for more options.
    pub fn backup_download_strategy(
        self: Arc<Self>,
        backup_download_strategy: BackupDownloadStrategy,
    ) -> Arc<Self> {
        let mut builder = unwrap_or_clone_arc(self);
        builder.encryption_settings.backup_download_strategy = backup_download_strategy;
        Arc::new(builder)
    }

    /// Automatically create a backup version if no backup exists.
    pub fn auto_enable_backups(self: Arc<Self>, auto_enable_backups: bool) -> Arc<Self> {
        let mut builder = unwrap_or_clone_arc(self);
        builder.encryption_settings.auto_enable_backups = auto_enable_backups;
        Arc::new(builder)
    }

    pub async fn build(self: Arc<Self>) -> Result<Arc<Client>, ClientBuildError> {
        Ok(Arc::new(self.build_inner().await?))
    }
}

impl ClientBuilder {
    pub(crate) fn enable_cross_process_refresh_lock_inner(
        self: Arc<Self>,
        process_id: String,
        session_delegate: Arc<dyn ClientSessionDelegate>,
    ) -> Arc<Self> {
        let mut builder = unwrap_or_clone_arc(self);
        builder.cross_process_refresh_lock_id = Some(process_id);
        builder.session_delegate = Some(session_delegate);
        Arc::new(builder)
    }

    pub(crate) fn set_session_delegate_inner(
        self: Arc<Self>,
        session_delegate: Arc<dyn ClientSessionDelegate>,
    ) -> Arc<Self> {
        let mut builder = unwrap_or_clone_arc(self);
        builder.session_delegate = Some(session_delegate);
        Arc::new(builder)
    }

    pub(crate) async fn build_inner(self: Arc<Self>) -> Result<Client, ClientBuildError> {
        let builder = unwrap_or_clone_arc(self);
        let mut inner_builder = builder.inner;

        if let (Some(base_path), Some(username)) = (&builder.base_path, &builder.username) {
            // Determine store path
            let data_path = PathBuf::from(base_path).join(sanitize(username));
            fs::create_dir_all(&data_path)?;

            inner_builder = inner_builder.sqlite_store(&data_path, builder.passphrase.as_deref());
        } else if let Some(base_path) = &builder.base_path {
            let data_path = PathBuf::from(base_path);
            fs::create_dir_all(&data_path)?;

            inner_builder = inner_builder.sqlite_store(&data_path, builder.passphrase.as_deref());
        }

        // Determine server either from URL, server name or user ID.
        inner_builder = match builder.homeserver_cfg {
            Some(HomeserverConfig::Url(url)) => inner_builder.homeserver_url(url),
            Some(HomeserverConfig::ServerName(server_name)) => {
                let server_name = ServerName::parse(server_name)?;
                inner_builder.server_name(&server_name)
            }
            Some(HomeserverConfig::ServerNameOrUrl(server_name_or_url)) => {
                inner_builder.server_name_or_homeserver_url(server_name_or_url)
            }
            None => {
                if let Some(username) = builder.username {
                    let user = UserId::parse(username)?;
                    inner_builder.server_name(user.server_name())
                } else {
                    return Err(ClientBuildError::Generic {
                        message: "Failed to build: One of homeserver_url, server_name, server_name_or_homeserver_url or username must be called.".to_owned(),
                    });
                }
            }
        };

        let mut certificates = Vec::new();

        for certificate in builder.additional_root_certificates {
            // We don't really know what type of certificate we may get here, so let's try
            // first one type, then the other.
            if let Ok(cert) = Certificate::from_der(&certificate) {
                certificates.push(cert);
            } else {
                let cert =
                    Certificate::from_pem(&certificate).map_err(|e| ClientBuildError::Generic {
                        message: format!("Failed to add a root certificate {e:?}"),
                    })?;
                certificates.push(cert);
            }
        }

        inner_builder = inner_builder.add_root_certificates(certificates);

        if let Some(proxy) = builder.proxy {
            inner_builder = inner_builder.proxy(proxy);
        }

        if builder.disable_ssl_verification {
            inner_builder = inner_builder.disable_ssl_verification();
        }

        if !builder.disable_automatic_token_refresh {
            inner_builder = inner_builder.handle_refresh_tokens();
        }

        if let Some(user_agent) = builder.user_agent {
            inner_builder = inner_builder.user_agent(user_agent);
        }

        if let Some(server_versions) = builder.server_versions {
            inner_builder = inner_builder.server_versions(
                server_versions
                    .iter()
                    .map(|s| MatrixVersion::try_from(s.as_str()))
                    .collect::<Result<Vec<MatrixVersion>, UnknownVersionError>>()
                    .map_err(|e| ClientBuildError::Generic { message: e.to_string() })?,
            );
        }

        inner_builder = inner_builder.with_encryption_settings(builder.encryption_settings);

        let sdk_client = inner_builder.build().await?;

        // At this point, `sdk_client` might contain a `sliding_sync_proxy` that has
        // been configured by the homeserver (if it's a `ServerName` and the
        // `.well-known` file is filled as expected).
        //
        // If `builder.sliding_sync_proxy` contains `Some(_)`, it means one wants to
        // overwrite this value. It would be an error to call
        // `sdk_client.set_sliding_sync_proxy()` with `None`, as it would erase the
        // `sliding_sync_proxy` if any, and it's not the intended behavior.
        //
        // So let's call `sdk_client.set_sliding_sync_proxy()` if and only if there is
        // `Some(_)` value in `builder.sliding_sync_proxy`. That's really important: It
        // might not break an existing app session, but it is likely to break a new
        // session, which not immediate to detect if there is no test.
        if let Some(sliding_sync_proxy) = builder.sliding_sync_proxy {
            sdk_client.set_sliding_sync_proxy(Some(Url::parse(&sliding_sync_proxy)?));
        }

        Ok(Client::new(
            sdk_client,
            builder.cross_process_refresh_lock_id,
            builder.session_delegate,
        )?)
    }
}<|MERGE_RESOLUTION|>--- conflicted
+++ resolved
@@ -286,7 +286,30 @@
         builder.encryption_settings.auto_enable_cross_signing = auto_enable_cross_signing;
         Arc::new(builder)
     }
-<<<<<<< HEAD
+
+    /// Select a strategy to download room keys from the backup. By default
+    /// we download after a decryption failure.
+    ///
+    /// Take a look at the [`BackupDownloadStrategy`] enum for more options.
+    pub fn backup_download_strategy(
+        self: Arc<Self>,
+        backup_download_strategy: BackupDownloadStrategy,
+    ) -> Arc<Self> {
+        let mut builder = unwrap_or_clone_arc(self);
+        builder.encryption_settings.backup_download_strategy = backup_download_strategy;
+        Arc::new(builder)
+    }
+
+    /// Automatically create a backup version if no backup exists.
+    pub fn auto_enable_backups(self: Arc<Self>, auto_enable_backups: bool) -> Arc<Self> {
+        let mut builder = unwrap_or_clone_arc(self);
+        builder.encryption_settings.auto_enable_backups = auto_enable_backups;
+        Arc::new(builder)
+    }
+
+    pub async fn build(self: Arc<Self>) -> Result<Arc<Client>, ClientBuildError> {
+        Ok(Arc::new(self.build_inner().await?))
+    }
 
     /// Finish the building of the client and attempt to log in using the
     /// provided [`QrCodeData`].
@@ -355,33 +378,6 @@
         } else {
             todo!()
         }
-    }
-}
-=======
->>>>>>> 16eb449c
-
-    /// Select a strategy to download room keys from the backup. By default
-    /// we download after a decryption failure.
-    ///
-    /// Take a look at the [`BackupDownloadStrategy`] enum for more options.
-    pub fn backup_download_strategy(
-        self: Arc<Self>,
-        backup_download_strategy: BackupDownloadStrategy,
-    ) -> Arc<Self> {
-        let mut builder = unwrap_or_clone_arc(self);
-        builder.encryption_settings.backup_download_strategy = backup_download_strategy;
-        Arc::new(builder)
-    }
-
-    /// Automatically create a backup version if no backup exists.
-    pub fn auto_enable_backups(self: Arc<Self>, auto_enable_backups: bool) -> Arc<Self> {
-        let mut builder = unwrap_or_clone_arc(self);
-        builder.encryption_settings.auto_enable_backups = auto_enable_backups;
-        Arc::new(builder)
-    }
-
-    pub async fn build(self: Arc<Self>) -> Result<Arc<Client>, ClientBuildError> {
-        Ok(Arc::new(self.build_inner().await?))
     }
 }
 
