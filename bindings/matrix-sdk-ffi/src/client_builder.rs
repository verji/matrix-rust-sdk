--- conflicted
+++ resolved
@@ -16,16 +16,11 @@
 use url::Url;
 use zeroize::Zeroizing;
 
-<<<<<<< HEAD
 use super::{client::Client, RUNTIME};
 use crate::{
     authentication_service::OidcConfiguration, client::ClientSessionDelegate, error::ClientError,
     helpers::unwrap_or_clone_arc, task_handle::TaskHandle,
 };
-=======
-use super::client::Client;
-use crate::{client::ClientSessionDelegate, error::ClientError, helpers::unwrap_or_clone_arc};
->>>>>>> f7329c71
 
 /// A list of bytes containing a certificate in DER or PEM form.
 pub type CertificateBytes = Vec<u8>;
