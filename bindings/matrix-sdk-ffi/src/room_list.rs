--- conflicted
+++ resolved
@@ -16,18 +16,12 @@
 };
 #[uniffi::export]
 impl Client {
-<<<<<<< HEAD
     /// Get a new `RoomList` instance.
-    pub fn room_list(&self) -> Result<Arc<RoomListService>, RoomListError> {
-        Ok(Arc::new(RoomListService {
-=======
-    /// Get a new `RoomList` instance without encryption support.
     ///
     /// In this case, it is the user's responsibility to create an
     /// `EncryptionSync` that runs in the background too.
-    pub fn room_list(&self) -> Result<Arc<RoomList>, RoomListError> {
-        Ok(Arc::new(RoomList {
->>>>>>> daa39445
+    pub fn room_list(&self) -> Result<Arc<RoomListService>, RoomListError> {
+        Ok(Arc::new(RoomListService {
             inner: Arc::new(
                 RUNTIME
                     .block_on(async {
@@ -41,12 +35,13 @@
     /// Get a new `RoomList` instance with encryption enabled.
     ///
     /// In this case, no instance of `EncryptionSync` must exist.
-    pub fn room_list_with_encryption(&self) -> Result<Arc<RoomList>, RoomListError> {
-        Ok(Arc::new(RoomList {
+    pub fn room_list_with_encryption(&self) -> Result<Arc<RoomListService>, RoomListError> {
+        Ok(Arc::new(RoomListService {
             inner: Arc::new(
                 RUNTIME
                     .block_on(async {
-                        matrix_sdk_ui::RoomList::new_with_encryption(self.inner.clone()).await
+                        matrix_sdk_ui::RoomListService::new_with_encryption(self.inner.clone())
+                            .await
                     })
                     .map_err(RoomListError::from)?,
             ),
