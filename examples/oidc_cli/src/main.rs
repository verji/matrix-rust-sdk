// Copyright 2023 Kévin Commaille.
//
// Licensed under the Apache License, Version 2.0 (the "License");
// you may not use this file except in compliance with the License.
// You may obtain a copy of the License at
//
//     http://www.apache.org/licenses/LICENSE-2.0
//
// Unless required by applicable law or agreed to in writing, software
// distributed under the License is distributed on an "AS IS" BASIS,
// WITHOUT WARRANTIES OR CONDITIONS OF ANY KIND, either express or implied.
// See the License for the specific language governing permissions and
// limitations under the License.

use std::{
    convert::Infallible,
    future::IntoFuture,
    io::{self, Write},
    ops::Range,
    path::{Path, PathBuf},
    str::FromStr,
    sync::{Arc, Mutex},
};

<<<<<<< HEAD
use anyhow::{anyhow, bail, Context};
=======
use anyhow::{anyhow, bail};
use axum::{response::IntoResponse, routing::any_service};
>>>>>>> 16eb449c
use futures_util::StreamExt;
use http::{Method, StatusCode};
use matrix_sdk::{
    config::SyncSettings,
    encryption::EncryptionSettings,
    oidc::{
        types::{
            client_credentials::ClientCredentials,
            iana::oauth::OAuthClientAuthenticationMethod,
            oidc::ApplicationType,
            registration::{ClientMetadata, Localized, VerifiedClientMetadata},
            requests::GrantType,
            scope::{Scope, ScopeToken},
        },
        AuthorizationCode, AuthorizationResponse, OidcAccountManagementAction,
        OidcAuthorizationData, OidcSession, UserSession,
    },
    room::Room,
    ruma::{
        api::client::discovery::discover_homeserver::AuthenticationServerInfo,
        events::room::message::{MessageType, OriginalSyncRoomMessageEvent},
    },
    Client, ClientBuildError, Result, RoomState, ServerName,
};
use matrix_sdk_ui::sync_service::SyncService;
use qrcode::{
    render::unicode::{self, Dense1x2},
    QrCode,
};
use rand::{distributions::Alphanumeric, thread_rng, Rng};
use serde::{Deserialize, Serialize};
use tokio::{fs, io::AsyncBufReadExt as _, net::TcpListener, sync::oneshot};
use tower::service_fn;
use url::Url;

/// A command-line tool to demonstrate the steps requiring an interaction with
/// an OpenID Connect provider for a Matrix client, using the Authorization Code
/// flow.
///
/// You can test this against one of the servers from the OIDC playground:
/// <https://github.com/vector-im/oidc-playground>.
///
/// To use this, just run `cargo run -p example-oidc-cli`, and everything
/// is interactive after that. You might want to set the `RUST_LOG` environment
/// variable to `warn` to reduce the noise in the logs. The program exits
/// whenever an unexpected error occurs.
///
/// To reset the login, simply use the `logout` command or delete the folder
/// containing the session file, the location is shown in the logs. Note that
/// the database must be deleted too as it can't be reused.
#[tokio::main]
async fn main() -> anyhow::Result<()> {
    tracing_subscriber::fmt::init();

    // The folder containing this example's data.
    let data_dir =
        dirs::data_dir().expect("no data_dir directory found").join("matrix_sdk/oidc_cli");
    // The file where the session is persisted.
    let session_file = data_dir.join("session.json");

    let cli = if session_file.exists() {
        OidcCli::from_stored_session(session_file).await?
    } else {
        OidcCli::new(&data_dir, session_file).await?
    };

    cli.run().await
}

/// The available commands once the client is logged in.
fn help() {
    println!("Usage: [command] [args…]\n");
    println!("Commands:");
    println!("  whoami                 Get information about this session");
    println!("  account                Get the URL to manage this account");
    println!("  watch [sliding?]       Watch new incoming messages until an error occurs");
    println!("  authorize [scope…]     Authorize the given scope");
    println!("  refresh                Refresh the access token");
    println!("  logout                 Log out of this account");
    println!("  exit                   Exit this program");
    println!("  help                   Show this message\n");
}

/// The data needed to re-build a client.
#[derive(Debug, Serialize, Deserialize)]
struct ClientSession {
    /// The URL of the homeserver of the user.
    homeserver: String,

    /// The path of the database.
    db_path: PathBuf,

    /// The passphrase of the database.
    passphrase: String,
}

/// The data needed to restore an OpenID Connect session.
#[derive(Debug, Serialize, Deserialize)]
struct Credentials {
    /// The client ID obtained after registration.
    client_id: String,
}

/// The full session to persist.
#[derive(Debug, Serialize, Deserialize)]
struct StoredSession {
    /// The data to re-build the client.
    client_session: ClientSession,

    /// The OIDC user session.
    user_session: UserSession,

    /// The OIDC client credentials.
    client_credentials: Credentials,
}

/// An OpenID Connect CLI.
#[derive(Clone, Debug)]
struct OidcCli {
    /// The Matrix client.
    client: Client,

    /// Whether this is a restored client.
    restored: bool,

    /// The path to the file storing the session.
    session_file: PathBuf,
}

impl OidcCli {
    /// Create a new session by logging in.
    async fn new(data_dir: &Path, session_file: PathBuf) -> anyhow::Result<Self> {
        println!("No previous session found, logging in…");

        let (client, client_session, issuer_info) = build_client(data_dir).await?;
        let cli = Self { client, restored: false, session_file };

        let client_id = cli.register_client(issuer_info).await?;
        cli.login().await?;

        // Persist the session to reuse it later.
        // This is not very secure, for simplicity. If the system provides a way of
        // storing secrets securely, it should be used instead.
        // Note that we could also build the user session from the login response.
        let user_session =
            cli.client.oidc().user_session().expect("A logged-in client should have a session");

        // The client registration data should be persisted separately than the user
        // session, to be reused for other sessions or user accounts with the same
        // issuer.
        // Also, client metadata should be persisted as it might change dependending on
        // the provider metadata.
        let client_credentials = Credentials { client_id };

        let serialized_session = serde_json::to_string(&StoredSession {
            client_session,
            user_session,
            client_credentials,
        })?;
        fs::write(&cli.session_file, serialized_session).await?;

        println!("Session persisted in {}", cli.session_file.to_string_lossy());

        cli.setup_background_save();

        Ok(cli)
    }

    /// Register the OIDC client with the provider.
    ///
    /// Returns the ID of the client returned by the provider.
    async fn register_client(
        &self,
        issuer_info: AuthenticationServerInfo,
    ) -> anyhow::Result<String> {
        let oidc = self.client.oidc();

        let provider_metadata = oidc.given_provider_metadata(&issuer_info.issuer).await?;

        if provider_metadata.registration_endpoint.is_none() {
            // This would require to register with the provider manually, which
            // we don't support here.
            bail!(
                "This provider doesn't support dynamic registration.\n\
                Please select another homeserver."
            );
        }

        let metadata = client_metadata();

        // During registration, we have the option of providing a software statement,
        // which is a digitally signed version of the client metadata. That would allow
        // to update the metadata later without changing the client ID, but requires to
        // have a way to serve public keys online to validate the signature of
        // the JWT.
        let res = oidc.register_client(&issuer_info.issuer, metadata.clone(), None).await?;

        oidc.restore_registered_client(
            issuer_info,
            metadata,
            ClientCredentials::None { client_id: res.client_id.clone() },
        );

        println!("\nRegistered successfully");

        Ok(res.client_id)
    }

    /// Login via the OIDC Authorization Code flow.
    async fn login(&self) -> anyhow::Result<()> {
        let oidc = self.client.oidc();

        // We create a loop here so the user can retry if an error happens.
        loop {
            // Here we spawn a server to listen on the loopback interface. Another option
            // would be to register a custom URI scheme with the system and handle
            // the redirect when the custom URI scheme is opened.
            let (redirect_uri, data_rx, signal_tx) = spawn_local_server().await?;

            let OidcAuthorizationData { url, state } =
                oidc.login(redirect_uri, None)?.build().await?;

            let authorization_code = match use_auth_url(&url, &state, data_rx, signal_tx).await {
                Ok(code) => code,
                Err(err) => {
                    oidc.abort_authorization(&state).await;
                    return Err(err);
                }
            };

            let res = oidc.finish_authorization(authorization_code).await;

            if let Err(err) = res {
                println!("Error: failed to login: {err}");
                println!("Please try again.\n");
                continue;
            }

            match oidc.finish_login().await {
                Ok(()) => {
                    let user_id = self.client.user_id().expect("Got a user ID");
                    println!("Logged in as {user_id}");
                    break;
                }
                Err(err) => {
                    println!("Error: failed to finish login: {err}");
                    println!("Please try again.\n");
                    continue;
                }
            }
        }

        Ok(())
    }

    /// Restore a previous session from a file.
    async fn from_stored_session(session_file: PathBuf) -> anyhow::Result<Self> {
        println!("Previous session found in '{}'", session_file.to_string_lossy());

        // The session was serialized as JSON in a file.
        let serialized_session = fs::read_to_string(&session_file).await?;
        let StoredSession { client_session, user_session, client_credentials } =
            serde_json::from_str(&serialized_session)?;

        // We're using autodiscovery here too because we need to properly discover the
        // OIDC endpoints to properly support refreshing tokens in the watch
        // command.
        let (homeserver, insecure) =
            if let Some(base) = client_session.homeserver.strip_prefix("http://") {
                (base, true)
            } else {
                (
                    client_session
                        .homeserver
                        .strip_prefix("https://")
                        .unwrap_or(&client_session.homeserver),
                    false,
                )
            };
        let homeserver = homeserver.strip_suffix('/').unwrap_or(homeserver);
        let server_name = ServerName::parse(homeserver)?;

        // Build the client with the previous settings from the session.
        let mut client = Client::builder();

        if insecure {
            client = client.insecure_server_name_no_tls(&server_name);
        } else {
            client = client.server_name(&server_name);
        }

        let client = client
            .handle_refresh_tokens()
            .sqlite_store(client_session.db_path, Some(&client_session.passphrase))
            .proxy("http://localhost:8010")
            .with_encryption_settings(EncryptionSettings {
                auto_enable_cross_signing: true,
                ..Default::default()
            })
            .disable_ssl_verification()
            .build()
            .await?;

        println!("Restoring session for {}…", user_session.meta.user_id);

        let session = OidcSession {
            credentials: ClientCredentials::None { client_id: client_credentials.client_id },
            metadata: client_metadata(),
            user: user_session,
        };
        // Restore the Matrix user session.
        client.restore_session(session).await?;

        let this = Self { client, restored: true, session_file };

        this.setup_background_save();

        Ok(this)
    }

    /// Run the main program.
    async fn run(&self) -> anyhow::Result<()> {
        help();

        loop {
            let mut input = String::new();

            print!("\nEnter command: ");
            io::stdout().flush().expect("Unable to write to stdout");

            io::stdin().read_line(&mut input).expect("Unable to read user input");

            let mut args = input.trim().split_ascii_whitespace();
            let cmd = args.next();

            match cmd {
                Some("whoami") => {
                    self.whoami();
                }
                Some("account") => {
                    self.account(None);
                }
                Some("profile") => {
                    self.account(Some(OidcAccountManagementAction::Profile));
                }
                Some("sessions") => {
                    self.account(Some(OidcAccountManagementAction::SessionsList));
                }
                Some("watch") => match args.next() {
                    Some(sub) => {
                        if sub == "sliding" {
                            self.watch_sliding_sync().await?;
                        } else {
                            println!("unknown subcommand for watch: available is 'sliding'");
                        }
                    }
                    None => self.watch().await?,
                },
                Some("authorize") => {
                    let mut scopes = args.peekable();
                    if scopes.peek().is_some() {
                        self.authorize(scopes).await?;
                    } else {
                        println!("Error: missing arguments, expected at least 1 scope\n");
                    }
                }
                Some("refresh") => {
                    self.refresh_token().await?;
                }
                Some("logout") => {
                    self.logout().await?;
                    break;
                }
                Some("exit") => {
                    break;
                }
                Some("help") => {
                    help();
                }
                Some("qrcode") => {
                    self.qrcode().await?;
                }
                Some(cmd) => {
                    println!("Error: unknown command '{cmd}'\n");
                    help();
                }
                None => {
                    println!("Error: no command\n");
                    help()
                }
            };
        }

        Ok(())
    }

    async fn qrcode(&self) -> anyhow::Result<()> {
        let client = &self.client;
        let mut dings = client.oidc().grant_login_with_qr_code().await?;

        let data = dings.qr_code_data();
        let qr_code = QrCode::new(data.to_bytes()).context("Failed to render the QR code")?;
        let data_base64 = data.to_base64();

        let image = qr_code
            .render::<Dense1x2>()
            .dark_color(unicode::Dense1x2::Light)
            .light_color(unicode::Dense1x2::Dark)
            .build();

        println!("{image}");
        println!("Please scan this QR code on an existing device, or paste the following base64 string {data_base64}");

        dings
            .wait_for_scan()
            .await
            .context("The secure channel could not have been connected to the other side")?;

        println!("Please enter the check code the other device is displaying: ");

        let mut input = String::new();
        std::io::stdin().read_line(&mut input).expect("error: unable to read user input");

        let input = input.trim().to_lowercase();

        let input: u8 = input.parse().context("Could not parse the check code")?;

        dings.confirm_check_code(input).await.context("The check code did not match")?;

        println!("Successfully established the secure channel.");

        Ok(())
    }

    /// Get information about this session.
    fn whoami(&self) {
        let client = &self.client;
        let oidc = client.oidc();

        let user_id = client.user_id().expect("A logged in client has a user ID");
        let device_id = client.device_id().expect("A logged in client has a device ID");
        let homeserver = client.homeserver();
        let issuer = oidc.issuer().expect("A logged in OIDC client has an issuer");

        println!("\nUser ID: {user_id}");
        println!("Device ID: {device_id}");
        println!("Homeserver URL: {homeserver}");
        println!("OpenID Connect provider: {issuer}");
    }

    /// Get the account management URL.
    fn account(&self, action: Option<OidcAccountManagementAction>) {
        match self.client.oidc().account_management_url(action) {
            Ok(Some(url)) => {
                println!("\nTo manage your account, visit: {url}");
            }
            _ => {
                println!("\nThis homeserver does not provide the URL to manage your account")
            }
        }
    }

    /// Watch incoming messages.
    async fn watch(&self) -> anyhow::Result<()> {
        let client = &self.client;

        // If this is a new client, ignore previous messages to not fill the logs.
        // Note that this might not work as intended, the initial sync might have failed
        // in a previous session.
        if !self.restored {
            client.sync_once(SyncSettings::default()).await.unwrap();
        }

        // Listen to room messages.
        let handle = client.add_event_handler(on_room_message);

        // Sync.
        let mut sync_stream = Box::pin(client.sync_stream(SyncSettings::default()).await);
        while let Some(res) = sync_stream.next().await {
            if let Err(err) = res {
                client.remove_event_handler(handle);
                return Err(err.into());
            }
        }

        Ok(())
    }

    /// This watches for incoming responses using the high-level sliding sync
    /// helpers (`SyncService`).
    async fn watch_sliding_sync(&self) -> anyhow::Result<()> {
        let sync_service = Arc::new(SyncService::builder(self.client.clone()).build().await?);

        sync_service.start().await;

        println!("press enter to exit the sync loop");

        let mut sync_service_state = sync_service.state();

        let sync_service_clone = sync_service.clone();
        let task = tokio::spawn(async move {
            // Only fail after getting 5 errors in a row. When we're in an always-refail
            // scenario, we move from the Error to the Running state for a bit
            // until we fail again, so we need to track both failure state and
            // running state, hence `num_errors` and `num_running`:
            // - if we failed and num_running was 1, then this is a failure following a
            //   failure.
            // - otherwise, we recovered from the failure and we can plain continue.

            let mut num_errors = 0;
            let mut num_running = 0;

            let mut _unused = String::new();
            let mut stdin = tokio::io::BufReader::new(tokio::io::stdin());

            loop {
                // Concurrently wait for an update from the sync service OR for the user to
                // press enter and leave early.
                tokio::select! {
                    res = sync_service_state.next() => {
                        if let Some(state) = res {
                            match state {
                                matrix_sdk_ui::sync_service::State::Idle
                                | matrix_sdk_ui::sync_service::State::Terminated => {
                                    num_errors = 0;
                                    num_running = 0;
                                }

                                matrix_sdk_ui::sync_service::State::Running => {
                                    num_running += 1;
                                    if num_running > 1 {
                                        num_errors = 0;
                                    }
                                }

                                matrix_sdk_ui::sync_service::State::Error => {
                                    num_errors += 1;
                                    num_running = 0;

                                    if num_errors == 5 {
                                        println!("ran into 5 errors in a row, terminating");
                                        break;
                                    }

                                    sync_service_clone.start().await;
                                }
                            }
                            println!("New sync service state update: {state:?}");
                        } else {
                            break;
                        }
                    }

                    _ = stdin.read_line(&mut _unused) => {
                        println!("Stopping loop because of user request");

                        if let Err(err) = sync_service.stop().await {
                            println!("Error when stopping the sync service: {err}");
                        }

                        break;
                    }
                }
            }
        });

        println!("waiting for sync service to stop...");
        task.await.unwrap();

        println!("done!");
        Ok(())
    }

    /// Sets up this client so that it automatically saves the session onto disk
    /// whenever there are new tokens that have been received.
    ///
    /// This should always be set up whenever automatic refresh is happening.
    fn setup_background_save(&self) {
        let this = self.clone();
        tokio::spawn(async move {
            while let Ok(update) = this.client.subscribe_to_session_changes().recv().await {
                match update {
                    matrix_sdk::SessionChange::UnknownToken { soft_logout } => {
                        println!("Received an unknown token error; soft logout? {soft_logout:?}");
                    }
                    matrix_sdk::SessionChange::TokensRefreshed => {
                        // The tokens have been refreshed, persist them to disk.
                        if let Err(err) = this.update_stored_session().await {
                            println!("Unable to store a session in the background: {err}");
                        }
                    }
                }
            }
        });
    }

    /// Update the session stored on the system.
    ///
    /// This should be called everytime the access token (and possibly refresh
    /// token) has changed.
    async fn update_stored_session(&self) -> anyhow::Result<()> {
        println!("Updating the stored session...");

        let serialized_session = fs::read_to_string(&self.session_file).await?;
        let mut session = serde_json::from_str::<StoredSession>(&serialized_session)?;

        let user_session =
            self.client.oidc().user_session().expect("A logged in client has a session");
        session.user_session = user_session;

        let serialized_session = serde_json::to_string(&session)?;
        fs::write(&self.session_file, serialized_session).await?;

        println!("Updating the stored session: done!");
        Ok(())
    }

    /// Authorize the given scopes using the OIDC Authorization Code flow.
    async fn authorize(&self, scopes: impl IntoIterator<Item = &str>) -> anyhow::Result<()> {
        // Here we spawn a server to listen on the loopback interface. Another option
        // would be to register a custom URI scheme with the system and handle the
        // redirect when the custom URI scheme is opened.
        let (redirect_uri, data_rx, signal_tx) = spawn_local_server().await?;

        let oidc = self.client.oidc();
        let scope = scopes
            .into_iter()
            .map(|s| ScopeToken::from_str(s).map_err(|_| anyhow!("invalid scope {s}")))
            .collect::<Result<Scope, _>>()?;

        let OidcAuthorizationData { url, state } =
            oidc.authorize_scope(scope, redirect_uri).build().await?;

        let authorization_code = match use_auth_url(&url, &state, data_rx, signal_tx).await {
            Ok(code) => code,
            Err(err) => {
                oidc.abort_authorization(&state).await;
                return Err(err);
            }
        };

        oidc.finish_authorization(authorization_code).await?;

        // Now we store the latest session to always have the latest tokens.
        self.update_stored_session().await?;

        println!("\nAuthorized successfully");

        Ok(())
    }

    /// Refresh the access token.
    async fn refresh_token(&self) -> anyhow::Result<()> {
        self.client.oidc().refresh_access_token().await?;

        // The session will automatically be refreshed because of the task persisting
        // the full session upon refresh in `setup_background_save`.

        println!("\nToken refreshed successfully");

        Ok(())
    }

    /// Log out from this session.
    async fn logout(&self) -> anyhow::Result<()> {
        // Log out via OIDC.
        let url_builder = self.client.oidc().logout().await?;

        // Delete the stored session and database.
        let data_dir = self.session_file.parent().expect("The file has a parent directory");
        fs::remove_dir_all(data_dir).await?;

        println!("\nLogged out successfully");

        if let Some(url_builder) = url_builder {
            let data = url_builder.build()?;
            println!(
                "\nTo log out from your account in the provider's interface, visit: {}",
                data.url
            );
        }

        println!("\nExiting…");

        Ok(())
    }
}

/// Build a new client.
///
/// Returns the client, the data required to restore the client, and the OIDC
/// issuer advertised by the homeserver.
async fn build_client(
    data_dir: &Path,
) -> anyhow::Result<(Client, ClientSession, AuthenticationServerInfo)> {
    let db_path = data_dir.join("db");

    // Generate a random passphrase.
    let mut rng = thread_rng();
    let passphrase: String =
        (&mut rng).sample_iter(Alphanumeric).take(32).map(char::from).collect();

    // We create a loop here so the user can retry if an error happens.
    loop {
        let mut homeserver = String::new();

        print!("\nHomeserver: ");
        io::stdout().flush().expect("Unable to write to stdout");
        io::stdin().read_line(&mut homeserver).expect("Unable to read user input");

        let homeserver = homeserver.trim();
        let (homeserver, insecure) = if let Some(base) = homeserver.strip_prefix("http://") {
            (base, true)
        } else {
            (homeserver, false)
        };

        let server_name = match ServerName::parse(homeserver.trim()) {
            Ok(s) => s,
            Err(error) => {
                println!("Error: not a valid server name: {error}");
                continue;
            }
        };

        println!("\nChecking homeserver…");

        let mut client = Client::builder();

        // We need to use server autodiscovery to get the authentication issuer
        // advertised by the homeserver.
        if insecure {
            client = client.insecure_server_name_no_tls(&server_name);
        } else {
            client = client.server_name(&server_name);
        }

        match client
            // Make sure to automatically refresh tokens if needs be.
            .handle_refresh_tokens()
            // We use the sqlite store, which is available by default. This is the crucial part to
            // persist the encryption setup.
            // Note that other store backends are available and you can even implement your own.
            .sqlite_store(&db_path, Some(&passphrase))
            .proxy("http://localhost:8010")
            .disable_ssl_verification()
            .with_encryption_settings(EncryptionSettings {
                auto_enable_cross_signing: true,
                ..Default::default()
            })
            .build()
            .await
        {
            Ok(client) => {
                // Check if the homeserver advertises an OIDC Provider with auto-discovery.
                // This can be bypassed by providing the issuer manually, but it should be the
                // most common case for public homeservers.
                if let Some(issuer_info) = client.oidc().authentication_server_info().cloned() {
                    println!("Found issuer: {}", issuer_info.issuer);

                    let homeserver = client.homeserver().to_string();
                    return Ok((
                        client,
                        ClientSession { homeserver, db_path, passphrase },
                        issuer_info,
                    ));
                }
                println!("This homeserver doesn't advertise an authentication issuer.");
                println!("Please try again\n");
            }
            Err(error) => match &error {
                ClientBuildError::AutoDiscovery(_)
                | ClientBuildError::Url(_)
                | ClientBuildError::Http(_) => {
                    println!("Error checking the homeserver: {error}");
                    println!("Please try again\n");
                    // The client already initialized the store so we need to remove it.
                    fs::remove_dir_all(data_dir).await?;
                }
                _ => {
                    // Forward other errors, it's unlikely we can retry with a different outcome.
                    return Err(error.into());
                }
            },
        }
    }
}

/// Generate the OIDC client metadata.
///
/// For simplicity, we use most of the default values here, but usually this
/// should be adapted to the provider metadata to make interactions as secure as
/// possible, for example by using the most secure signing algorithms supported
/// by the provider.
fn client_metadata() -> VerifiedClientMetadata {
    let redirect_uri = Url::parse("http://127.0.0.1").expect("Couldn't parse redirect URI");
    let client_uri = Url::parse("https://github.com/matrix-org/matrix-rust-sdk")
        .expect("Couldn't parse client URI");

    ClientMetadata {
        // This is a native application (in contrast to a web application, that runs in a browser).
        application_type: Some(ApplicationType::Native),
        // Native clients should be able to register the loopback interface and then point to any
        // port when needing a redirect URI. An alternative is to use a custom URI scheme registered
        // with the OS.
        redirect_uris: Some(vec![redirect_uri]),
        // We are going to use the Authorization Code flow, and of course we want to be able to
        // refresh our access token.
        grant_types: Some(vec![GrantType::RefreshToken, GrantType::AuthorizationCode]),
        // A native client shouldn't use authentication as the credentials could be intercepted.
        // Other protections are in place for the different requests.
        token_endpoint_auth_method: Some(OAuthClientAuthenticationMethod::None),
        // The following fields should be displayed in the OIDC provider interface as part of the
        // process to get the user's consent. It means that these should contain real data so the
        // user can make sure that they allow the proper application.
        // We are cheating here because this is an example.
        client_name: Some(Localized::new("matrix-rust-sdk-oidc-cli".to_owned(), [])),
        contacts: Some(vec!["root@127.0.0.1".to_owned()]),
        client_uri: Some(Localized::new(client_uri.clone(), [])),
        policy_uri: Some(Localized::new(client_uri.clone(), [])),
        tos_uri: Some(Localized::new(client_uri, [])),
        ..Default::default()
    }
    .validate()
    .unwrap()
}

/// Open the authorization URL and wait for it to be complete.
///
/// Returns the code to obtain the access token.
async fn use_auth_url(
    url: &Url,
    state: &str,
    data_rx: oneshot::Receiver<String>,
    signal_tx: oneshot::Sender<()>,
) -> anyhow::Result<AuthorizationCode> {
    println!("\nPlease authenticate yourself at: {url}\n");
    println!("Then proceed to the authorization.\n");

    let response_query = data_rx.await?;
    signal_tx.send(()).expect("Receiver is still alive");

    let code = match AuthorizationResponse::parse_query(&response_query)? {
        AuthorizationResponse::Success(code) => code,
        AuthorizationResponse::Error(err) => {
            let err = err.error;
            return Err(anyhow!("{}: {:?}", err.error, err.error_description));
        }
    };

    // Here we only manage one authorization at a time so, if the state string is
    // wrong, it is an error. Some clients might want to allow several
    // authorizations at once, in which case the state string can be used to
    // identify the session that was authorized.
    if code.state != state {
        bail!("State strings don't match")
    }

    Ok(code)
}

/// Spawn a local server to listen on redirects at the end of the authorization
/// process.
///
/// Returns the URL the server listens to, the receiver that will receive the
/// data returned by the provider and a sender to shutdown the server.
async fn spawn_local_server(
) -> anyhow::Result<(Url, oneshot::Receiver<String>, oneshot::Sender<()>)> {
    /// The range of ports the SSO server will try to bind to randomly.
    ///
    /// This is used to avoid binding to a port blocked by browsers.
    /// See <https://fetch.spec.whatwg.org/#port-blocking>.
    const SSO_SERVER_BIND_RANGE: Range<u16> = 20000..30000;
    /// The number of times the SSO server will try to bind to a random port
    const SSO_SERVER_BIND_TRIES: u8 = 10;

    // The channel used to shutdown the server when we are done with it.
    let (signal_tx, signal_rx) = oneshot::channel::<()>();
    // The channel used to transmit the data received a the redirect URL.
    let (data_tx, data_rx) = oneshot::channel::<String>();
    let data_tx_mutex = Arc::new(Mutex::new(Some(data_tx)));

    // We bind to the IPv4 loopback interface.
    let mut redirect_url = Url::parse("http://127.0.0.1:0/")
        .expect("Couldn't parse good known loopback interface URL");

    // Bind a TCP listener to a random port.
    let listener = {
        let host = redirect_url.host_str().expect("The redirect URL doesn't have a host");
        let mut n = 0u8;

        loop {
            let port = thread_rng().gen_range(SSO_SERVER_BIND_RANGE);
            match TcpListener::bind((host, port)).await {
                Ok(l) => {
                    redirect_url
                        .set_port(Some(port))
                        .expect("Could not set new port on redirect URL");
                    break l;
                }
                Err(_) if n < SSO_SERVER_BIND_TRIES => {
                    n += 1;
                }
                Err(e) => {
                    return Err(e.into());
                }
            }
        }
    };

    // Set up the server.
    let router = any_service(service_fn(move |request: http::Request<_>| {
        let data_tx_mutex = data_tx_mutex.clone();
        async move {
            // Reject methods others than HEAD or GET.
            if request.method() != Method::HEAD && request.method() != Method::GET {
                return Ok::<_, Infallible>(StatusCode::METHOD_NOT_ALLOWED.into_response());
            }

            // We only need to get the first response so we consume the transmitter the
            // first time.
            if let Some(data_tx) = data_tx_mutex.lock().unwrap().take() {
                let query_string = request.uri().query().unwrap_or_default();

                data_tx.send(query_string.to_owned()).expect("The receiver is still alive");
            }

            Ok("The authorization step is complete. You can close this page and go back to the oidc-cli.".into_response())
        }
    }));

    let server = axum::serve(listener, router)
        .with_graceful_shutdown(async {
            signal_rx.await.ok();
        })
        .into_future();

    tokio::spawn(server);

    Ok((redirect_url, data_rx, signal_tx))
}

/// Handle room messages.
async fn on_room_message(event: OriginalSyncRoomMessageEvent, room: Room) {
    // We only want to log text messages in joined rooms.
    if room.state() != RoomState::Joined {
        return;
    }
    let MessageType::Text(text_content) = &event.content.msgtype else { return };

    let room_name = match room.display_name().await {
        Ok(room_name) => room_name.to_string(),
        Err(error) => {
            println!("Error getting room display name: {error}");
            // Let's fallback to the room ID.
            room.room_id().to_string()
        }
    };

    println!("[{room_name}] {}: {}", event.sender, text_content.body)
}<|MERGE_RESOLUTION|>--- conflicted
+++ resolved
@@ -22,12 +22,8 @@
     sync::{Arc, Mutex},
 };
 
-<<<<<<< HEAD
 use anyhow::{anyhow, bail, Context};
-=======
-use anyhow::{anyhow, bail};
 use axum::{response::IntoResponse, routing::any_service};
->>>>>>> 16eb449c
 use futures_util::StreamExt;
 use http::{Method, StatusCode};
 use matrix_sdk::{
