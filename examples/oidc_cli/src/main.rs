// Copyright 2023 Kévin Commaille.
//
// Licensed under the Apache License, Version 2.0 (the "License");
// you may not use this file except in compliance with the License.
// You may obtain a copy of the License at
//
//     http://www.apache.org/licenses/LICENSE-2.0
//
// Unless required by applicable law or agreed to in writing, software
// distributed under the License is distributed on an "AS IS" BASIS,
// WITHOUT WARRANTIES OR CONDITIONS OF ANY KIND, either express or implied.
// See the License for the specific language governing permissions and
// limitations under the License.

use std::{
    convert::Infallible,
    future::IntoFuture,
    io::{self, Write},
    ops::Range,
    path::{Path, PathBuf},
    str::FromStr,
    sync::{Arc, Mutex},
};

<<<<<<< HEAD
use anyhow::{anyhow, bail, Context};
use axum::{response::IntoResponse, routing::any_service};
=======
use anyhow::{anyhow, bail};
use axum::{
    http::{Method, Request, StatusCode},
    response::IntoResponse,
    routing::any_service,
};
>>>>>>> dc2b9ed8
use futures_util::StreamExt;
use matrix_sdk::{
    config::SyncSettings,
    encryption::EncryptionSettings,
    oidc::{
        requests::account_management::AccountManagementActionFull,
        types::{
            client_credentials::ClientCredentials,
            iana::oauth::OAuthClientAuthenticationMethod,
            oidc::ApplicationType,
            registration::{ClientMetadata, Localized, VerifiedClientMetadata},
            requests::GrantType,
            scope::{Scope, ScopeToken},
        },
        AuthorizationCode, AuthorizationResponse, OidcAuthorizationData, OidcSession, UserSession,
    },
    room::Room,
    ruma::events::room::message::{MessageType, OriginalSyncRoomMessageEvent},
    Client, ClientBuildError, Result, RoomState,
};
use matrix_sdk_ui::sync_service::SyncService;
use qrcode::{
    render::unicode::{self, Dense1x2},
    QrCode,
};
use rand::{distributions::Alphanumeric, thread_rng, Rng};
use serde::{Deserialize, Serialize};
use tokio::{fs, io::AsyncBufReadExt as _, net::TcpListener, sync::oneshot};
use tower::service_fn;
use url::Url;

/// A command-line tool to demonstrate the steps requiring an interaction with
/// an OpenID Connect provider for a Matrix client, using the Authorization Code
/// flow.
///
/// You can test this against one of the servers from the OIDC playground:
/// <https://github.com/element-hq/oidc-playground>.
///
/// To use this, just run `cargo run -p example-oidc-cli`, and everything
/// is interactive after that. You might want to set the `RUST_LOG` environment
/// variable to `warn` to reduce the noise in the logs. The program exits
/// whenever an unexpected error occurs.
///
/// To reset the login, simply use the `logout` command or delete the folder
/// containing the session file, the location is shown in the logs. Note that
/// the database must be deleted too as it can't be reused.
#[tokio::main]
async fn main() -> anyhow::Result<()> {
    tracing_subscriber::fmt::init();

    // The folder containing this example's data.
    let data_dir =
        dirs::data_dir().expect("no data_dir directory found").join("matrix_sdk/oidc_cli");
    // The file where the session is persisted.
    let session_file = data_dir.join("session.json");

    let cli = if session_file.exists() {
        OidcCli::from_stored_session(session_file).await?
    } else {
        OidcCli::new(&data_dir, session_file).await?
    };

    cli.run().await
}

/// The available commands once the client is logged in.
fn help() {
    println!("Usage: [command] [args…]\n");
    println!("Commands:");
    println!("  whoami                 Get information about this session");
    println!("  account                Get the URL to manage this account");
    println!("  watch [sliding?]       Watch new incoming messages until an error occurs");
    println!("  authorize [scope…]     Authorize the given scope");
    println!("  refresh                Refresh the access token");
    println!("  logout                 Log out of this account");
    println!("  exit                   Exit this program");
    println!("  help                   Show this message\n");
}

/// The data needed to re-build a client.
#[derive(Debug, Serialize, Deserialize)]
struct ClientSession {
    /// The URL of the homeserver of the user.
    homeserver: String,

    /// The path of the database.
    db_path: PathBuf,

    /// The passphrase of the database.
    passphrase: String,
}

/// The data needed to restore an OpenID Connect session.
#[derive(Debug, Serialize, Deserialize)]
struct Credentials {
    /// The client ID obtained after registration.
    client_id: String,
}

/// The full session to persist.
#[derive(Debug, Serialize, Deserialize)]
struct StoredSession {
    /// The data to re-build the client.
    client_session: ClientSession,

    /// The OIDC user session.
    user_session: UserSession,

    /// The OIDC client credentials.
    client_credentials: Credentials,
}

/// An OpenID Connect CLI.
#[derive(Clone, Debug)]
struct OidcCli {
    /// The Matrix client.
    client: Client,

    /// Whether this is a restored client.
    restored: bool,

    /// The path to the file storing the session.
    session_file: PathBuf,
}

impl OidcCli {
    /// Create a new session by logging in.
    async fn new(data_dir: &Path, session_file: PathBuf) -> anyhow::Result<Self> {
        println!("No previous session found, logging in…");

        let (client, client_session, issuer) = build_client(data_dir).await?;
        let cli = Self { client, restored: false, session_file };

        let client_id = cli.register_client(issuer).await?;
        cli.login().await?;

        // Persist the session to reuse it later.
        // This is not very secure, for simplicity. If the system provides a way of
        // storing secrets securely, it should be used instead.
        // Note that we could also build the user session from the login response.
        let user_session =
            cli.client.oidc().user_session().expect("A logged-in client should have a session");

        // The client registration data should be persisted separately than the user
        // session, to be reused for other sessions or user accounts with the same
        // issuer.
        // Also, client metadata should be persisted as it might change dependending on
        // the provider metadata.
        let client_credentials = Credentials { client_id };

        let serialized_session = serde_json::to_string(&StoredSession {
            client_session,
            user_session,
            client_credentials,
        })?;
        fs::write(&cli.session_file, serialized_session).await?;

        println!("Session persisted in {}", cli.session_file.to_string_lossy());

        cli.setup_background_save();

        Ok(cli)
    }

    /// Register the OIDC client with the provider.
    ///
    /// Returns the ID of the client returned by the provider.
    async fn register_client(&self, issuer: String) -> anyhow::Result<String> {
        let oidc = self.client.oidc();

        let provider_metadata = oidc.given_provider_metadata(&issuer).await?;

        if provider_metadata.registration_endpoint.is_none() {
            // This would require to register with the provider manually, which
            // we don't support here.
            bail!(
                "This provider doesn't support dynamic registration.\n\
                Please select another homeserver."
            );
        }

        let metadata = client_metadata();

        // During registration, we have the option of providing a software statement,
        // which is a digitally signed version of the client metadata. That would allow
        // to update the metadata later without changing the client ID, but requires to
        // have a way to serve public keys online to validate the signature of
        // the JWT.
        let res = oidc.register_client(&issuer, metadata.clone(), None).await?;

        oidc.restore_registered_client(
            issuer,
            metadata,
            ClientCredentials::None { client_id: res.client_id.clone() },
        );

        println!("\nRegistered successfully");

        Ok(res.client_id)
    }

    /// Login via the OIDC Authorization Code flow.
    async fn login(&self) -> anyhow::Result<()> {
        let oidc = self.client.oidc();

        // We create a loop here so the user can retry if an error happens.
        loop {
            // Here we spawn a server to listen on the loopback interface. Another option
            // would be to register a custom URI scheme with the system and handle
            // the redirect when the custom URI scheme is opened.
            let (redirect_uri, data_rx, signal_tx) = spawn_local_server().await?;

            let OidcAuthorizationData { url, state } =
                oidc.login(redirect_uri, None)?.build().await?;

            let authorization_code = match use_auth_url(&url, &state, data_rx, signal_tx).await {
                Ok(code) => code,
                Err(err) => {
                    oidc.abort_authorization(&state).await;
                    return Err(err);
                }
            };

            let res = oidc.finish_authorization(authorization_code).await;

            if let Err(err) = res {
                println!("Error: failed to login: {err}");
                println!("Please try again.\n");
                continue;
            }

            match oidc.finish_login().await {
                Ok(()) => {
                    let user_id = self.client.user_id().expect("Got a user ID");
                    println!("Logged in as {user_id}");
                    break;
                }
                Err(err) => {
                    println!("Error: failed to finish login: {err}");
                    println!("Please try again.\n");
                    continue;
                }
            }
        }

        Ok(())
    }

    /// Restore a previous session from a file.
    async fn from_stored_session(session_file: PathBuf) -> anyhow::Result<Self> {
        println!("Previous session found in '{}'", session_file.to_string_lossy());

        // The session was serialized as JSON in a file.
        let serialized_session = fs::read_to_string(&session_file).await?;
        let StoredSession { client_session, user_session, client_credentials } =
            serde_json::from_str(&serialized_session)?;

        // Build the client with the previous settings from the session.
        let client = Client::builder()
            .homeserver_url(client_session.homeserver)
            .handle_refresh_tokens()
            .sqlite_store(client_session.db_path, Some(&client_session.passphrase))
            .proxy("http://localhost:8010")
            .with_encryption_settings(EncryptionSettings {
                auto_enable_cross_signing: true,
                ..Default::default()
            })
            .disable_ssl_verification()
            .build()
            .await?;

        println!("Restoring session for {}…", user_session.meta.user_id);

        let session = OidcSession {
            credentials: ClientCredentials::None { client_id: client_credentials.client_id },
            metadata: client_metadata(),
            user: user_session,
        };
        // Restore the Matrix user session.
        client.restore_session(session).await?;

        let this = Self { client, restored: true, session_file };

        this.setup_background_save();

        Ok(this)
    }

    /// Run the main program.
    async fn run(&self) -> anyhow::Result<()> {
        help();

        loop {
            let mut input = String::new();

            print!("\nEnter command: ");
            io::stdout().flush().expect("Unable to write to stdout");

            io::stdin().read_line(&mut input).expect("Unable to read user input");

            let mut args = input.trim().split_ascii_whitespace();
            let cmd = args.next();

            match cmd {
                Some("whoami") => {
                    self.whoami();
                }
                Some("account") => {
                    self.account(None).await;
                }
                Some("profile") => {
                    self.account(Some(AccountManagementActionFull::Profile)).await;
                }
                Some("sessions") => {
                    self.account(Some(AccountManagementActionFull::SessionsList)).await;
                }
                Some("watch") => match args.next() {
                    Some(sub) => {
                        if sub == "sliding" {
                            self.watch_sliding_sync().await?;
                        } else {
                            println!("unknown subcommand for watch: available is 'sliding'");
                        }
                    }
                    None => self.watch().await?,
                },
                Some("authorize") => {
                    let mut scopes = args.peekable();
                    if scopes.peek().is_some() {
                        self.authorize(scopes).await?;
                    } else {
                        println!("Error: missing arguments, expected at least 1 scope\n");
                    }
                }
                Some("refresh") => {
                    self.refresh_token().await?;
                }
                Some("logout") => {
                    self.logout().await?;
                    break;
                }
                Some("exit") => {
                    break;
                }
                Some("help") => {
                    help();
                }
                Some("qrcode") => {
                    self.qrcode().await?;
                }
                Some(cmd) => {
                    println!("Error: unknown command '{cmd}'\n");
                    help();
                }
                None => {
                    println!("Error: no command\n");
                    help()
                }
            };
        }

        Ok(())
    }

    async fn qrcode(&self) -> anyhow::Result<()> {
        let client = &self.client;
        let mut dings = client.oidc().grant_login_with_qr_code().await?;

        let data = dings.qr_code_data();
        let qr_code = QrCode::new(data.to_bytes()).context("Failed to render the QR code")?;
        let data_base64 = data.to_base64();

        let image = qr_code
            .render::<Dense1x2>()
            .dark_color(unicode::Dense1x2::Light)
            .light_color(unicode::Dense1x2::Dark)
            .build();

        println!("{image}");
        println!("Please scan this QR code on an existing device, or paste the following base64 string {data_base64}");

        dings
            .wait_for_scan()
            .await
            .context("The secure channel could not have been connected to the other side")?;

        println!("Please enter the check code the other device is displaying: ");

        let mut input = String::new();
        std::io::stdin().read_line(&mut input).expect("error: unable to read user input");

        let input = input.trim().to_lowercase();

        let input: u8 = input.parse().context("Could not parse the check code")?;

        dings.confirm_check_code(input).await.context("The check code did not match")?;

        println!("Successfully established the secure channel.");

        Ok(())
    }

    /// Get information about this session.
    fn whoami(&self) {
        let client = &self.client;
        let oidc = client.oidc();

        let user_id = client.user_id().expect("A logged in client has a user ID");
        let device_id = client.device_id().expect("A logged in client has a device ID");
        let homeserver = client.homeserver();
        let issuer = oidc.issuer().expect("A logged in OIDC client has an issuer");

        println!("\nUser ID: {user_id}");
        println!("Device ID: {device_id}");
        println!("Homeserver URL: {homeserver}");
        println!("OpenID Connect provider: {issuer}");
    }

    /// Get the account management URL.
    async fn account(&self, action: Option<AccountManagementActionFull>) {
        match self.client.oidc().account_management_url(action).await {
            Ok(Some(url)) => {
                println!("\nTo manage your account, visit: {url}");
            }
            _ => {
                println!("\nThis homeserver does not provide the URL to manage your account")
            }
        }
    }

    /// Watch incoming messages.
    async fn watch(&self) -> anyhow::Result<()> {
        let client = &self.client;

        // If this is a new client, ignore previous messages to not fill the logs.
        // Note that this might not work as intended, the initial sync might have failed
        // in a previous session.
        if !self.restored {
            client.sync_once(SyncSettings::default()).await.unwrap();
        }

        // Listen to room messages.
        let handle = client.add_event_handler(on_room_message);

        // Sync.
        let mut sync_stream = Box::pin(client.sync_stream(SyncSettings::default()).await);
        while let Some(res) = sync_stream.next().await {
            if let Err(err) = res {
                client.remove_event_handler(handle);
                return Err(err.into());
            }
        }

        Ok(())
    }

    /// This watches for incoming responses using the high-level sliding sync
    /// helpers (`SyncService`).
    async fn watch_sliding_sync(&self) -> anyhow::Result<()> {
        let sync_service = Arc::new(SyncService::builder(self.client.clone()).build().await?);

        sync_service.start().await;

        println!("press enter to exit the sync loop");

        let mut sync_service_state = sync_service.state();

        let sync_service_clone = sync_service.clone();
        let task = tokio::spawn(async move {
            // Only fail after getting 5 errors in a row. When we're in an always-refail
            // scenario, we move from the Error to the Running state for a bit
            // until we fail again, so we need to track both failure state and
            // running state, hence `num_errors` and `num_running`:
            // - if we failed and num_running was 1, then this is a failure following a
            //   failure.
            // - otherwise, we recovered from the failure and we can plain continue.

            let mut num_errors = 0;
            let mut num_running = 0;

            let mut _unused = String::new();
            let mut stdin = tokio::io::BufReader::new(tokio::io::stdin());

            loop {
                // Concurrently wait for an update from the sync service OR for the user to
                // press enter and leave early.
                tokio::select! {
                    res = sync_service_state.next() => {
                        if let Some(state) = res {
                            match state {
                                matrix_sdk_ui::sync_service::State::Idle
                                | matrix_sdk_ui::sync_service::State::Terminated => {
                                    num_errors = 0;
                                    num_running = 0;
                                }

                                matrix_sdk_ui::sync_service::State::Running => {
                                    num_running += 1;
                                    if num_running > 1 {
                                        num_errors = 0;
                                    }
                                }

                                matrix_sdk_ui::sync_service::State::Error => {
                                    num_errors += 1;
                                    num_running = 0;

                                    if num_errors == 5 {
                                        println!("ran into 5 errors in a row, terminating");
                                        break;
                                    }

                                    sync_service_clone.start().await;
                                }
                            }
                            println!("New sync service state update: {state:?}");
                        } else {
                            break;
                        }
                    }

                    _ = stdin.read_line(&mut _unused) => {
                        println!("Stopping loop because of user request");

                        if let Err(err) = sync_service.stop().await {
                            println!("Error when stopping the sync service: {err}");
                        }

                        break;
                    }
                }
            }
        });

        println!("waiting for sync service to stop...");
        task.await.unwrap();

        println!("done!");
        Ok(())
    }

    /// Sets up this client so that it automatically saves the session onto disk
    /// whenever there are new tokens that have been received.
    ///
    /// This should always be set up whenever automatic refresh is happening.
    fn setup_background_save(&self) {
        let this = self.clone();
        tokio::spawn(async move {
            while let Ok(update) = this.client.subscribe_to_session_changes().recv().await {
                match update {
                    matrix_sdk::SessionChange::UnknownToken { soft_logout } => {
                        println!("Received an unknown token error; soft logout? {soft_logout:?}");
                    }
                    matrix_sdk::SessionChange::TokensRefreshed => {
                        // The tokens have been refreshed, persist them to disk.
                        if let Err(err) = this.update_stored_session().await {
                            println!("Unable to store a session in the background: {err}");
                        }
                    }
                }
            }
        });
    }

    /// Update the session stored on the system.
    ///
    /// This should be called everytime the access token (and possibly refresh
    /// token) has changed.
    async fn update_stored_session(&self) -> anyhow::Result<()> {
        println!("Updating the stored session...");

        let serialized_session = fs::read_to_string(&self.session_file).await?;
        let mut session = serde_json::from_str::<StoredSession>(&serialized_session)?;

        let user_session =
            self.client.oidc().user_session().expect("A logged in client has a session");
        session.user_session = user_session;

        let serialized_session = serde_json::to_string(&session)?;
        fs::write(&self.session_file, serialized_session).await?;

        println!("Updating the stored session: done!");
        Ok(())
    }

    /// Authorize the given scopes using the OIDC Authorization Code flow.
    async fn authorize(&self, scopes: impl IntoIterator<Item = &str>) -> anyhow::Result<()> {
        // Here we spawn a server to listen on the loopback interface. Another option
        // would be to register a custom URI scheme with the system and handle the
        // redirect when the custom URI scheme is opened.
        let (redirect_uri, data_rx, signal_tx) = spawn_local_server().await?;

        let oidc = self.client.oidc();
        let scope = scopes
            .into_iter()
            .map(|s| ScopeToken::from_str(s).map_err(|_| anyhow!("invalid scope {s}")))
            .collect::<Result<Scope, _>>()?;

        let OidcAuthorizationData { url, state } =
            oidc.authorize_scope(scope, redirect_uri).build().await?;

        let authorization_code = match use_auth_url(&url, &state, data_rx, signal_tx).await {
            Ok(code) => code,
            Err(err) => {
                oidc.abort_authorization(&state).await;
                return Err(err);
            }
        };

        oidc.finish_authorization(authorization_code).await?;

        // Now we store the latest session to always have the latest tokens.
        self.update_stored_session().await?;

        println!("\nAuthorized successfully");

        Ok(())
    }

    /// Refresh the access token.
    async fn refresh_token(&self) -> anyhow::Result<()> {
        self.client.oidc().refresh_access_token().await?;

        // The session will automatically be refreshed because of the task persisting
        // the full session upon refresh in `setup_background_save`.

        println!("\nToken refreshed successfully");

        Ok(())
    }

    /// Log out from this session.
    async fn logout(&self) -> anyhow::Result<()> {
        // Log out via OIDC.
        let url_builder = self.client.oidc().logout().await?;

        // Delete the stored session and database.
        let data_dir = self.session_file.parent().expect("The file has a parent directory");
        fs::remove_dir_all(data_dir).await?;

        println!("\nLogged out successfully");

        if let Some(url_builder) = url_builder {
            let data = url_builder.build()?;
            println!(
                "\nTo log out from your account in the provider's interface, visit: {}",
                data.url
            );
        }

        println!("\nExiting…");

        Ok(())
    }
}

/// Build a new client.
///
/// Returns the client, the data required to restore the client, and the OIDC
/// issuer advertised by the homeserver.
async fn build_client(data_dir: &Path) -> anyhow::Result<(Client, ClientSession, String)> {
    let db_path = data_dir.join("db");

    // Generate a random passphrase.
    let mut rng = thread_rng();
    let passphrase: String =
        (&mut rng).sample_iter(Alphanumeric).take(32).map(char::from).collect();

    // We create a loop here so the user can retry if an error happens.
    loop {
        let mut homeserver = String::new();

        print!("\nHomeserver: ");
        io::stdout().flush().expect("Unable to write to stdout");
        io::stdin().read_line(&mut homeserver).expect("Unable to read user input");

        let homeserver = homeserver.trim();

        println!("\nChecking homeserver…");

        match Client::builder()
            // Try autodiscovery or test the URL.
            .server_name_or_homeserver_url(homeserver)
            // Make sure to automatically refresh tokens if needs be.
            .handle_refresh_tokens()
            // We use the sqlite store, which is available by default. This is the crucial part to
            // persist the encryption setup.
            // Note that other store backends are available and you can even implement your own.
            .sqlite_store(&db_path, Some(&passphrase))
            .proxy("http://localhost:8010")
            .disable_ssl_verification()
            .with_encryption_settings(EncryptionSettings {
                auto_enable_cross_signing: true,
                ..Default::default()
            })
            .build()
            .await
        {
            Ok(client) => {
                // Check if the homeserver advertises an OIDC Provider.
                // This can be bypassed by providing the issuer manually, but it should be the
                // most common case for public homeservers.
                match client.oidc().fetch_authentication_issuer().await {
                    Ok(issuer) => {
                        println!("Found issuer: {issuer}");

                        let homeserver = client.homeserver().to_string();
                        return Ok((
                            client,
                            ClientSession { homeserver, db_path, passphrase },
                            issuer,
                        ));
                    }
                    Err(error) => {
                        if error.as_client_api_error().is_some_and(|err| {
                            err.status_code == matrix_sdk::reqwest::StatusCode::NOT_FOUND
                        }) {
                            println!("This homeserver doesn't advertise an authentication issuer.");
                        } else {
                            println!("Error fetching the authentication issuer: {error:?}");
                        }
                        // The client already initialized the store so we need to remove it.
                        fs::remove_dir_all(data_dir).await?;
                    }
                }
            }
            Err(error) => match &error {
                ClientBuildError::AutoDiscovery(_)
                | ClientBuildError::Url(_)
                | ClientBuildError::Http(_) => {
                    println!("Error checking the homeserver: {error}");
                    println!("Please try again\n");
                    // The client already initialized the store so we need to remove it.
                    fs::remove_dir_all(data_dir).await?;
                }
                ClientBuildError::InvalidServerName => {
                    println!("Error: not a valid server name");
                    println!("Please try again\n");
                }
                _ => {
                    // Forward other errors, it's unlikely we can retry with a different outcome.
                    return Err(error.into());
                }
            },
        }
    }
}

/// Generate the OIDC client metadata.
///
/// For simplicity, we use most of the default values here, but usually this
/// should be adapted to the provider metadata to make interactions as secure as
/// possible, for example by using the most secure signing algorithms supported
/// by the provider.
fn client_metadata() -> VerifiedClientMetadata {
    let redirect_uri = Url::parse("http://127.0.0.1").expect("Couldn't parse redirect URI");
    let client_uri = Url::parse("https://github.com/matrix-org/matrix-rust-sdk")
        .expect("Couldn't parse client URI");

    ClientMetadata {
        // This is a native application (in contrast to a web application, that runs in a browser).
        application_type: Some(ApplicationType::Native),
        // Native clients should be able to register the loopback interface and then point to any
        // port when needing a redirect URI. An alternative is to use a custom URI scheme registered
        // with the OS.
        redirect_uris: Some(vec![redirect_uri]),
        // We are going to use the Authorization Code flow, and of course we want to be able to
        // refresh our access token.
        grant_types: Some(vec![GrantType::RefreshToken, GrantType::AuthorizationCode]),
        // A native client shouldn't use authentication as the credentials could be intercepted.
        // Other protections are in place for the different requests.
        token_endpoint_auth_method: Some(OAuthClientAuthenticationMethod::None),
        // The following fields should be displayed in the OIDC provider interface as part of the
        // process to get the user's consent. It means that these should contain real data so the
        // user can make sure that they allow the proper application.
        // We are cheating here because this is an example.
        client_name: Some(Localized::new("matrix-rust-sdk-oidc-cli".to_owned(), [])),
        contacts: Some(vec!["root@127.0.0.1".to_owned()]),
        client_uri: Some(Localized::new(client_uri.clone(), [])),
        policy_uri: Some(Localized::new(client_uri.clone(), [])),
        tos_uri: Some(Localized::new(client_uri, [])),
        ..Default::default()
    }
    .validate()
    .unwrap()
}

/// Open the authorization URL and wait for it to be complete.
///
/// Returns the code to obtain the access token.
async fn use_auth_url(
    url: &Url,
    state: &str,
    data_rx: oneshot::Receiver<String>,
    signal_tx: oneshot::Sender<()>,
) -> anyhow::Result<AuthorizationCode> {
    println!("\nPlease authenticate yourself at: {url}\n");
    println!("Then proceed to the authorization.\n");

    let response_query = data_rx.await?;
    signal_tx.send(()).expect("Receiver is still alive");

    let code = match AuthorizationResponse::parse_query(&response_query)? {
        AuthorizationResponse::Success(code) => code,
        AuthorizationResponse::Error(err) => {
            let err = err.error;
            return Err(anyhow!("{}: {:?}", err.error, err.error_description));
        }
    };

    // Here we only manage one authorization at a time so, if the state string is
    // wrong, it is an error. Some clients might want to allow several
    // authorizations at once, in which case the state string can be used to
    // identify the session that was authorized.
    if code.state != state {
        bail!("State strings don't match")
    }

    Ok(code)
}

/// Spawn a local server to listen on redirects at the end of the authorization
/// process.
///
/// Returns the URL the server listens to, the receiver that will receive the
/// data returned by the provider and a sender to shutdown the server.
async fn spawn_local_server(
) -> anyhow::Result<(Url, oneshot::Receiver<String>, oneshot::Sender<()>)> {
    /// The range of ports the SSO server will try to bind to randomly.
    ///
    /// This is used to avoid binding to a port blocked by browsers.
    /// See <https://fetch.spec.whatwg.org/#port-blocking>.
    const SSO_SERVER_BIND_RANGE: Range<u16> = 20000..30000;
    /// The number of times the SSO server will try to bind to a random port
    const SSO_SERVER_BIND_TRIES: u8 = 10;

    // The channel used to shutdown the server when we are done with it.
    let (signal_tx, signal_rx) = oneshot::channel::<()>();
    // The channel used to transmit the data received a the redirect URL.
    let (data_tx, data_rx) = oneshot::channel::<String>();
    let data_tx_mutex = Arc::new(Mutex::new(Some(data_tx)));

    // We bind to the IPv4 loopback interface.
    let mut redirect_url = Url::parse("http://127.0.0.1:0/")
        .expect("Couldn't parse good known loopback interface URL");

    // Bind a TCP listener to a random port.
    let listener = {
        let host = redirect_url.host_str().expect("The redirect URL doesn't have a host");
        let mut n = 0u8;

        loop {
            let port = thread_rng().gen_range(SSO_SERVER_BIND_RANGE);
            match TcpListener::bind((host, port)).await {
                Ok(l) => {
                    redirect_url
                        .set_port(Some(port))
                        .expect("Could not set new port on redirect URL");
                    break l;
                }
                Err(_) if n < SSO_SERVER_BIND_TRIES => {
                    n += 1;
                }
                Err(e) => {
                    return Err(e.into());
                }
            }
        }
    };

    // Set up the server.
    let router = any_service(service_fn(move |request: Request<_>| {
        let data_tx_mutex = data_tx_mutex.clone();
        async move {
            // Reject methods others than HEAD or GET.
            if request.method() != Method::HEAD && request.method() != Method::GET {
                return Ok::<_, Infallible>(StatusCode::METHOD_NOT_ALLOWED.into_response());
            }

            // We only need to get the first response so we consume the transmitter the
            // first time.
            if let Some(data_tx) = data_tx_mutex.lock().unwrap().take() {
                let query_string = request.uri().query().unwrap_or_default();

                data_tx.send(query_string.to_owned()).expect("The receiver is still alive");
            }

            Ok("The authorization step is complete. You can close this page and go back to the oidc-cli.".into_response())
        }
    }));

    let server = axum::serve(listener, router)
        .with_graceful_shutdown(async {
            signal_rx.await.ok();
        })
        .into_future();

    tokio::spawn(server);

    Ok((redirect_url, data_rx, signal_tx))
}

/// Handle room messages.
async fn on_room_message(event: OriginalSyncRoomMessageEvent, room: Room) {
    // We only want to log text messages in joined rooms.
    if room.state() != RoomState::Joined {
        return;
    }
    let MessageType::Text(text_content) = &event.content.msgtype else { return };

    let room_name = match room.display_name().await {
        Ok(room_name) => room_name.to_string(),
        Err(error) => {
            println!("Error getting room display name: {error}");
            // Let's fallback to the room ID.
            room.room_id().to_string()
        }
    };

    println!("[{room_name}] {}: {}", event.sender, text_content.body)
}<|MERGE_RESOLUTION|>--- conflicted
+++ resolved
@@ -22,17 +22,12 @@
     sync::{Arc, Mutex},
 };
 
-<<<<<<< HEAD
 use anyhow::{anyhow, bail, Context};
-use axum::{response::IntoResponse, routing::any_service};
-=======
-use anyhow::{anyhow, bail};
 use axum::{
     http::{Method, Request, StatusCode},
     response::IntoResponse,
     routing::any_service,
 };
->>>>>>> dc2b9ed8
 use futures_util::StreamExt;
 use matrix_sdk::{
     config::SyncSettings,
