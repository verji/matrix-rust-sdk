[workspace]
members = [
    "benchmarks",
    "bindings/matrix-sdk-crypto-ffi",
    "bindings/matrix-sdk-ffi",
    "crates/*",
    "testing/*",
    "examples/*",
    "labs/*",
    "uniffi-bindgen",
    "xtask",
]
# xtask, testing and the bindings should only be built when invoked explicitly.
default-members = ["benchmarks", "crates/*", "labs/*"]
resolver = "2"

[workspace.package]
rust-version = "1.76"

[workspace.dependencies]
anyhow = "1.0.68"
assert-json-diff = "2"
assert_matches = "1.5.0"
assert_matches2 = "0.1.1"
async-rx = "0.1.3"
async-stream = "0.3.3"
async-trait = "0.1.60"
as_variant = "1.2.0"
base64 = "0.21.0"
byteorder = "1.4.3"
eyeball = { version = "0.8.7", features = ["tracing"] }
eyeball-im = { version = "0.4.1", features = ["tracing"] }
eyeball-im-util = "0.5.1"
futures-core = "0.3.28"
futures-executor = "0.3.21"
futures-util = { version = "0.3.26", default-features = false, features = [
    "alloc",
] }
http = "1.1.0"
imbl = "2.0.0"
itertools = "0.12.0"
ruma = { git = "https://github.com/ruma/ruma", rev = "b6200c01a120120faf9f744ab4f171ff3beefd72", features = [
    "client-api-c",
    "compat-upload-signatures",
    "compat-user-id",
    "compat-arbitrary-length-ids",
    "compat-tag-info",
    "unstable-msc3401",
    "unstable-msc3266",
] }
ruma-common = { git = "https://github.com/ruma/ruma", rev = "b6200c01a120120faf9f744ab4f171ff3beefd72" }
once_cell = "1.16.0"
rand = "0.8.5"
serde = "1.0.151"
serde_html_form = "0.2.0"
serde_json = "1.0.91"
sha2 = "0.10.8"
stream_assert = "0.1.1"
thiserror = "1.0.38"
tokio = { version = "1.30.0", default-features = false, features = ["sync"] }
tokio-stream = "0.1.14"
tracing = { version = "0.1.40", default-features = false, features = ["std"] }
tracing-core = "0.1.32"
uniffi = { git = "https://github.com/mozilla/uniffi-rs", rev = "789a9023b522562a95618443cee5a0d4f111c4c7" }
uniffi_bindgen = { git = "https://github.com/mozilla/uniffi-rs", rev = "789a9023b522562a95618443cee5a0d4f111c4c7" }
<<<<<<< HEAD
vodozemac = { git = "https://github.com/matrix-org/vodozemac/", rev = "5a66b424abf6fea1ee252416693c7703ee54dda9" }
wiremock = "0.5.21"
=======
vodozemac = { git="https://github.com/matrix-org/vodozemac", rev = "2722fb9518059ccd2ad55470f4c4d3ba5e447bd9" }
wiremock = "0.6.0"
>>>>>>> dc2b9ed8
zeroize = "1.6.0"

matrix-sdk = { path = "crates/matrix-sdk", version = "0.7.0", default-features = false }
matrix-sdk-base = { path = "crates/matrix-sdk-base", version = "0.7.0" }
matrix-sdk-common = { path = "crates/matrix-sdk-common", version = "0.7.0" }
matrix-sdk-crypto = { path = "crates/matrix-sdk-crypto", version = "0.7.0" }
matrix-sdk-indexeddb = { path = "crates/matrix-sdk-indexeddb", version = "0.7.0", default-features = false }
matrix-sdk-qrcode = { path = "crates/matrix-sdk-qrcode", version = "0.7.0" }
matrix-sdk-sqlite = { path = "crates/matrix-sdk-sqlite", version = "0.7.0", default-features = false }
matrix-sdk-store-encryption = { path = "crates/matrix-sdk-store-encryption", version = "0.7.0" }
matrix-sdk-test = { path = "testing/matrix-sdk-test", version = "0.7.0" }
matrix-sdk-ui = { path = "crates/matrix-sdk-ui", version = "0.7.0", default-features = false }

# Default release profile, select with `--release`
[profile.release]
lto = true

# Default development profile; default for most Cargo commands, otherwise
# selected with `--debug`
[profile.dev]
# Saves a lot of disk space. If symbols are needed, use the dbg profile.
debug = 0

[profile.dev.package]
# Optimize quote even in debug mode. Speeds up proc-macros enough to account
# for the extra time of optimizing it for a clean build of matrix-sdk-ffi.
quote = { opt-level = 2 }
sha2 = { opt-level = 2 }

# Custom profile with full debugging info, use `--profile dbg` to select
[profile.dbg]
inherits = "dev"
debug = 2

# Custom profile for use in (debug) builds of the binding crates, use
# `--profile reldbg` to select
[profile.reldbg]
inherits = "dbg"
opt-level = 3

[patch.crates-io]
async-compat = { git = "https://github.com/jplatte/async-compat", rev = "16dc8597ec09a6102d58d4e7b67714a35dd0ecb8" }
const_panic = { git = "https://github.com/jplatte/const_panic", rev = "9024a4cb3eac45c1d2d980f17aaee287b17be498" }

[workspace.lints.clippy]
assigning_clones = "allow"
box_default = "allow"<|MERGE_RESOLUTION|>--- conflicted
+++ resolved
@@ -63,13 +63,8 @@
 tracing-core = "0.1.32"
 uniffi = { git = "https://github.com/mozilla/uniffi-rs", rev = "789a9023b522562a95618443cee5a0d4f111c4c7" }
 uniffi_bindgen = { git = "https://github.com/mozilla/uniffi-rs", rev = "789a9023b522562a95618443cee5a0d4f111c4c7" }
-<<<<<<< HEAD
 vodozemac = { git = "https://github.com/matrix-org/vodozemac/", rev = "5a66b424abf6fea1ee252416693c7703ee54dda9" }
-wiremock = "0.5.21"
-=======
-vodozemac = { git="https://github.com/matrix-org/vodozemac", rev = "2722fb9518059ccd2ad55470f4c4d3ba5e447bd9" }
 wiremock = "0.6.0"
->>>>>>> dc2b9ed8
 zeroize = "1.6.0"
 
 matrix-sdk = { path = "crates/matrix-sdk", version = "0.7.0", default-features = false }
