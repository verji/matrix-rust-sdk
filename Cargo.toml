[workspace]
members = [
    "benchmarks",
    "bindings/matrix-sdk-crypto-ffi",
    "bindings/matrix-sdk-ffi",
    "crates/*",
    "testing/*",
    "examples/*",
    "labs/*",
    "uniffi-bindgen",
    "xtask",
]
# xtask, testing and the bindings should only be built when invoked explicitly.
default-members = ["benchmarks", "crates/*", "labs/*"]
resolver = "2"

[workspace.package]
rust-version = "1.76"

[workspace.dependencies]
anyhow = "1.0.68"
assert-json-diff = "2"
assert_matches = "1.5.0"
assert_matches2 = "0.1.1"
async-rx = "0.1.3"
async-stream = "0.3.3"
async-trait = "0.1.60"
as_variant = "1.2.0"
base64 = "0.22.0"
byteorder = "1.4.3"
eyeball = { version = "0.8.7", features = ["tracing"] }
eyeball-im = { version = "0.4.1", features = ["tracing"] }
eyeball-im-util = "0.5.1"
futures-core = "0.3.28"
futures-executor = "0.3.21"
futures-util = { version = "0.3.26", default-features = false, features = [
    "alloc",
] }
http = "1.1.0"
imbl = "2.0.0"
itertools = "0.12.0"
reqwest = { version = "0.12.4", default-features = false }
<<<<<<< HEAD
ruma = { git = "https://github.com/ruma/ruma", rev = "60914ecc0a1eeb56dd3fd1bf75ffc1030d663821", features = [
=======
ruma = { version = "0.10.1", features = [
>>>>>>> 35173347
    "client-api-c",
    "compat-upload-signatures",
    "compat-user-id",
    "compat-arbitrary-length-ids",
    "compat-tag-info",
    "unstable-msc3401",
    "unstable-msc3266",
] }
ruma-common = { git = "https://github.com/ruma/ruma", rev = "60914ecc0a1eeb56dd3fd1bf75ffc1030d663821" }
once_cell = "1.16.0"
rand = "0.8.5"
serde = "1.0.151"
serde_html_form = "0.2.0"
serde_json = "1.0.91"
sha2 = "0.10.8"
stream_assert = "0.1.1"
thiserror = "1.0.38"
tokio = { version = "1.30.0", default-features = false, features = ["sync"] }
tokio-stream = "0.1.14"
tracing = { version = "0.1.40", default-features = false, features = ["std"] }
tracing-core = "0.1.32"
uniffi = { version = "0.27.1" }
uniffi_bindgen = { version = "0.27.1" }
url = "2.5.0"
<<<<<<< HEAD
vodozemac = { git = "https://github.com/matrix-org/vodozemac/", rev = "57aa07fa0fbab2e83f429888d34815b41a9b5a9f" }
=======
vodozemac = { git = "https://github.com/matrix-org/vodozemac/", rev = "826d0aa22a9b5405535927c7691492db4b92a43b" }
>>>>>>> 35173347
wiremock = "0.6.0"
zeroize = "1.6.0"

matrix-sdk = { path = "crates/matrix-sdk", version = "0.7.0", default-features = false }
matrix-sdk-base = { path = "crates/matrix-sdk-base", version = "0.7.0" }
matrix-sdk-common = { path = "crates/matrix-sdk-common", version = "0.7.0" }
matrix-sdk-crypto = { path = "crates/matrix-sdk-crypto", version = "0.7.0" }
matrix-sdk-indexeddb = { path = "crates/matrix-sdk-indexeddb", version = "0.7.0", default-features = false }
matrix-sdk-qrcode = { path = "crates/matrix-sdk-qrcode", version = "0.7.0" }
matrix-sdk-sqlite = { path = "crates/matrix-sdk-sqlite", version = "0.7.0", default-features = false }
matrix-sdk-store-encryption = { path = "crates/matrix-sdk-store-encryption", version = "0.7.0" }
matrix-sdk-test = { path = "testing/matrix-sdk-test", version = "0.7.0" }
matrix-sdk-ui = { path = "crates/matrix-sdk-ui", version = "0.7.0", default-features = false }

# Default release profile, select with `--release`
[profile.release]
lto = true

# Default development profile; default for most Cargo commands, otherwise
# selected with `--debug`
[profile.dev]
# Saves a lot of disk space. If symbols are needed, use the dbg profile.
debug = 0

[profile.dev.package]
# Optimize quote even in debug mode. Speeds up proc-macros enough to account
# for the extra time of optimizing it for a clean build of matrix-sdk-ffi.
quote = { opt-level = 2 }
sha2 = { opt-level = 2 }

# Custom profile with full debugging info, use `--profile dbg` to select
[profile.dbg]
inherits = "dev"
debug = 2

# Custom profile for use in (debug) builds of the binding crates, use
# `--profile reldbg` to select
[profile.reldbg]
inherits = "dbg"
opt-level = 3

[patch.crates-io]
async-compat = { git = "https://github.com/jplatte/async-compat", rev = "16dc8597ec09a6102d58d4e7b67714a35dd0ecb8" }
const_panic = { git = "https://github.com/jplatte/const_panic", rev = "9024a4cb3eac45c1d2d980f17aaee287b17be498" }

[workspace.lints.clippy]
assigning_clones = "allow"
box_default = "allow"<|MERGE_RESOLUTION|>--- conflicted
+++ resolved
@@ -40,11 +40,7 @@
 imbl = "2.0.0"
 itertools = "0.12.0"
 reqwest = { version = "0.12.4", default-features = false }
-<<<<<<< HEAD
 ruma = { git = "https://github.com/ruma/ruma", rev = "60914ecc0a1eeb56dd3fd1bf75ffc1030d663821", features = [
-=======
-ruma = { version = "0.10.1", features = [
->>>>>>> 35173347
     "client-api-c",
     "compat-upload-signatures",
     "compat-user-id",
@@ -69,11 +65,7 @@
 uniffi = { version = "0.27.1" }
 uniffi_bindgen = { version = "0.27.1" }
 url = "2.5.0"
-<<<<<<< HEAD
-vodozemac = { git = "https://github.com/matrix-org/vodozemac/", rev = "57aa07fa0fbab2e83f429888d34815b41a9b5a9f" }
-=======
-vodozemac = { git = "https://github.com/matrix-org/vodozemac/", rev = "826d0aa22a9b5405535927c7691492db4b92a43b" }
->>>>>>> 35173347
+vodozemac = { git = "https://github.com/matrix-org/vodozemac/", rev = "4ef989c6a8eba0bc809e285a081c56320a9bbf1e" }
 wiremock = "0.6.0"
 zeroize = "1.6.0"
 
